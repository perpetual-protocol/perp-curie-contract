--- conflicted
+++ resolved
@@ -40,15 +40,9 @@
     using SignedSafeMathUpgradeable for int256;
     using PerpMath for uint256;
     using PerpMath for uint160;
-<<<<<<< HEAD
     using PerpMath for int256;
-=======
-    using PerpMath for uint128;
-    using PerpMath for int128;
     using PerpSafeCast for uint256;
->>>>>>> cb3bcc63
     using PerpSafeCast for uint128;
-    using PerpSafeCast for uint256;
     using PerpSafeCast for int256;
     using Tick for mapping(int24 => Tick.GrowthInfo);
 
