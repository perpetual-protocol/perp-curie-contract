--- conflicted
+++ resolved
@@ -511,19 +511,8 @@
     {
         _checkMarketOpen(baseToken);
 
-<<<<<<< HEAD
-        // CH_CLWTISO: cannot liquidate when there is still order(only in open market)
-        require(!IAccountBalance(_accountBalance).hasOrder(trader), "CH_CLWTISO");
-
-        // CH_EAV: enough account value
-        require(
-            getAccountValue(trader) < IAccountBalance(_accountBalance).getMarginRequirementForLiquidation(trader),
-            "CH_EAV"
-        );
-=======
         // getTakerPosSize == getTotalPosSize now, because it will revert in _liquidate() if there's any maker order
         int256 positionSize = IAccountBalance(_accountBalance).getTakerPositionSize(trader, baseToken);
->>>>>>> 2dca6f7a
 
         // if positionSize > 0, it's long base, and closing it is thus short base, B2Q;
         // else, closing it is long base, Q2B
@@ -740,7 +729,7 @@
         //   baseToken: in Exchange.settleFunding()
 
         // CH_CLWTISO: cannot liquidate when there is still order
-        require(!IAccountBalance(_accountBalance).hasOrderInOpenMarket(trader), "CH_CLWTISO");
+        require(!IAccountBalance(_accountBalance).hasOrder(trader), "CH_CLWTISO");
 
         // CH_EAV: enough account value
         require(
