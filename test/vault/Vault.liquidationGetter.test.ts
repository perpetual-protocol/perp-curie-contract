import { MockContract } from "@eth-optimism/smock"
import { expect } from "chai"
import { parseEther, parseUnits } from "ethers/lib/utils"
import { ethers, waffle } from "hardhat"
import { BaseToken, TestAccountBalance, TestERC20, TestVault, UniswapV3Pool } from "../../typechain"
import { ClearingHouseFixture, createClearingHouseFixture } from "../clearingHouse/fixtures"
import { addOrder, q2bExactInput } from "../helper/clearingHouseHelper"
import { initMarket } from "../helper/marketHelper"
import { deposit } from "../helper/token"
import { syncIndexToMarketPrice, syncMarkPriceToMarketPrice } from "../shared/utilities"

describe("Vault liquidationGetter test", () => {
    const [admin, alice, bob] = waffle.provider.getWallets()
    const loadFixture: ReturnType<typeof waffle.createFixtureLoader> = waffle.createFixtureLoader([admin])
    let vault: TestVault
    let usdc: TestERC20
    let weth: TestERC20
    let wbtc: TestERC20
    let wethPriceFeed: MockContract
    let wbtcPriceFeed: MockContract
    let pool: UniswapV3Pool
    let baseToken: BaseToken
    let mockedBaseAggregator: MockContract
    let usdcDecimals: number
    let accountBalance: TestAccountBalance
    let fixture: ClearingHouseFixture

    beforeEach(async () => {
        const _fixture = await loadFixture(createClearingHouseFixture())
        vault = _fixture.vault as TestVault
        usdc = _fixture.USDC
        weth = _fixture.WETH
        wbtc = _fixture.WBTC
        wethPriceFeed = _fixture.mockedWethPriceFeed
        wbtcPriceFeed = _fixture.mockedWbtcPriceFeed
        pool = _fixture.pool
        baseToken = _fixture.baseToken
        mockedBaseAggregator = _fixture.mockedBaseAggregator
        accountBalance = _fixture.accountBalance as TestAccountBalance
        fixture = _fixture

        usdcDecimals = await usdc.decimals()

        const initPrice = "151.373306858723226652"
        await initMarket(fixture, initPrice, undefined, 0)
        await syncIndexToMarketPrice(mockedBaseAggregator, pool)
        await syncMarkPriceToMarketPrice(accountBalance, baseToken.address, pool)

        // mint and add liquidity
        const amount = parseUnits("1000", usdcDecimals)
        await usdc.mint(alice.address, amount)
        await usdc.connect(alice).approve(vault.address, amount)

        wethPriceFeed.smocked.getPrice.will.return.with(parseUnits("3000", 8))
        wbtcPriceFeed.smocked.getPrice.will.return.with(parseUnits("40000", 8))
        await weth.mint(alice.address, parseEther("1"))
        await weth.connect(alice).approve(vault.address, ethers.constants.MaxUint256)
        await wbtc.mint(alice.address, parseUnits("1", await wbtc.decimals()))
        await wbtc.connect(alice).approve(vault.address, ethers.constants.MaxUint256)

        await usdc.mint(bob.address, parseUnits("1000000", usdcDecimals))
        await deposit(bob, vault, 1000000, usdc)
        await addOrder(fixture, bob, 500, 1000000, 0, 150000)
    })

    describe("# getMaxRepaidSettlementAndLiquidatableCollateral", async () => {
        beforeEach(async () => {
            await deposit(alice, vault, 1000, usdc)
            await deposit(alice, vault, 1, weth)
        })

        it("force error if the collateral token is not on the list", async () => {
            await expect(
                vault.getMaxRepaidSettlementAndLiquidatableCollateral(alice.address, usdc.address),
            ).to.be.revertedWith("V_TINAC")
        })

        // debt = 9000 (> collateralValueDust = 500), eth = 1, liquidation ratio = 0.5,
        // discount rate = 0.1, cl insurance rate = 0.03
        it("discounted collateral value less than max repay notional", async () => {
            // mock index price to do long
            mockedBaseAggregator.smocked.latestRoundData.will.return.with(async () => {
                return [0, parseUnits("200", 6), 0, 0, 0]
            })

            await q2bExactInput(fixture, alice, 10000)
<<<<<<< HEAD
            await accountBalance.mockMarkPrice(baseToken.address, "1")
=======

            // mock index price to make bad debt
            mockedBaseAggregator.smocked.latestRoundData.will.return.with(async () => {
                return [0, parseUnits("50", 6), 0, 0, 0]
            })
>>>>>>> e5d1343d
            // maxRepaidSettlementX10_S = 1 * 2700 = 2700
            // maxLiquidatableCollateral = min(4500 (= 9000 * 0.5, cuz collateralValueDust = 500) / 0.97 / (3000 * 0.9), 1) = 1
            const result = await vault.getMaxRepaidSettlementAndLiquidatableCollateral(alice.address, weth.address)
            expect(result.maxRepaidSettlementX10_S).to.be.eq(parseUnits("2700", usdcDecimals))
            expect(result.maxLiquidatableCollateral).to.be.eq(parseEther("1"))
        })

        // debt = 500 (== collateralValueDust = 500), eth = 1, liquidation ratio = 0.5,
        // discount rate = 0.1, cl insurance rate = 0.03
        it("discounted collateral value greater than max repay notional", async () => {
            await q2bExactInput(fixture, alice, 1500)
            await accountBalance.mockMarkPrice(baseToken.address, "1")
            // maxRepaidSettlementX10_S = 500  / 0.97 = 515.463917
            // maxLiquidatableCollateral = min(515.463917 / 2700, 1) = 0.1909125619
            const result = await vault.getMaxRepaidSettlementAndLiquidatableCollateral(alice.address, weth.address)
            expect(result.maxRepaidSettlementX10_S).to.be.eq(parseUnits("515.463917", usdcDecimals))
            expect(result.maxLiquidatableCollateral).to.be.eq(parseEther("0.190912562046582666"))
        })

        // debt = 500, eth = 1, liquidation ratio = 0.5,
        // discount rate = 0.1, cl insurance rate = 0.03
        it("return decimals should be same as the collateral token", async () => {
            await deposit(alice, vault, 1, wbtc)
            await q2bExactInput(fixture, alice, 1500)
            await accountBalance.mockMarkPrice(baseToken.address, "1")
            // maxRepaidSettlementX10_S = 500 / 0.97 = 515.463917
            // maxLiquidatableCollateral = min(515.463917 / 36000, 1) = 0.01431844
            const result = await vault.getMaxRepaidSettlementAndLiquidatableCollateral(alice.address, wbtc.address)
            expect(result.maxRepaidSettlementX10_S).to.be.eq(parseUnits("515.463917", usdcDecimals))
            expect(result.maxLiquidatableCollateral).to.be.eq(parseUnits("0.01431844", await wbtc.decimals()))
        })
    })

    describe("# getRepaidSettlementByCollateral", async () => {
        it("return settlementX10_S of weth", async () => {
            // settlementX10_S = 0.333333333333333 * 3000 * 0.9 = 899.999999
            expect(await vault.getRepaidSettlementByCollateral(weth.address, parseEther("0.333333333333333"))).to.be.eq(
                parseUnits("899.999999", usdcDecimals),
            )
        })

        it("return settlementX10_S of wbtc", async () => {
            // settlementX10_S = 0.25252525 * 40000 * 0.9 = 9090.909
            expect(
                await vault.getRepaidSettlementByCollateral(
                    wbtc.address,
                    parseUnits("0.25252525", await wbtc.decimals()),
                ),
            ).to.be.eq(parseUnits("9090.909", usdcDecimals))
        })
    })

    describe("# getLiquidatableCollateralBySettlement", async () => {
        it("return collateral amount of weth", async () => {
            // collateral = 900 / (3000 * 0.9) = 0.333333333333333
            expect(
                await vault.getLiquidatableCollateralBySettlement(weth.address, parseUnits("900", usdcDecimals)),
            ).to.be.eq(parseEther("0.333333333333333334"))
        })

        it("return collateral amount of wbtc", async () => {
            // collateral = 9090.909 / (40000 * 0.9) = 0.25252525
            expect(
                await vault.getLiquidatableCollateralBySettlement(wbtc.address, parseUnits("9090.909", usdcDecimals)),
            ).to.be.eq(parseUnits("0.25252525", await wbtc.decimals()))
        })
    })

    describe("# _getMaxRepaidSettlement", async () => {
        beforeEach(async () => {
            await deposit(alice, vault, 1000, usdc)
            await deposit(alice, vault, 1, weth)

            // mock index price to do long
            mockedBaseAggregator.smocked.latestRoundData.will.return.with(async () => {
                return [0, parseUnits("200", 6), 0, 0, 0]
            })

            // totalMarginRequirement = 4000 * 10% = 400
            await q2bExactInput(fixture, alice, 4000)
            // position size = 24.868218
        })

        // dust = 500
        describe("settlementTokenValue greater than 0", async () => {
            it("max debt less than collateral value dust", async () => {
                // 400 (< collateralValueDust = 500) / 0.97 = 412.37113402
                expect(await vault.testGetMaxRepaidSettlement(alice.address)).to.be.eq(
                    parseEther("412.371134020618556701"),
                )
            })

            it("max debt larger than collateral value dust", async () => {
                await q2bExactInput(fixture, alice, 2000)
                // totalMarginRequirement = (4000 + 2000) * 10% = 600
                // 600 * 0.5 (> collateralValueDust = 500) / 0.97 = 309.27835052
                expect(await vault.testGetMaxRepaidSettlement(alice.address)).to.be.eq(
                    parseEther("309.278350515463917525"),
                )
            })
        })

        describe("settlementTokenValue less than 0", async () => {
            it("settlementTokenDebt greater than total margin requirement, max debt greater than collateral value dust", async () => {
                // settlementTokenValue = 1000 - 4000 = -3000
                await accountBalance.mockMarkPrice(baseToken.address, "1")
                // 1500 / 0.97 = 1546.39175258
                expect(await vault.testGetMaxRepaidSettlement(alice.address)).to.be.eq(
                    parseEther("1546.391752577319587616"),
                )
            })

            it("settlementTokenDebt less than total margin requirement, max debt less than collateral value dust", async () => {
                // settlementTokenValue = 1000 - (4000 - 24.868218 * 110) = -264.49602
                await accountBalance.mockMarkPrice(baseToken.address, parseEther("110"))
                // 400 / 0.97 = 412.371134
                expect(await vault.testGetMaxRepaidSettlement(alice.address)).to.be.eq(
                    parseEther("412.371134020618556701"),
                )
            })
        })
    })
})<|MERGE_RESOLUTION|>--- conflicted
+++ resolved
@@ -84,15 +84,9 @@
             })
 
             await q2bExactInput(fixture, alice, 10000)
-<<<<<<< HEAD
+
             await accountBalance.mockMarkPrice(baseToken.address, "1")
-=======
-
-            // mock index price to make bad debt
-            mockedBaseAggregator.smocked.latestRoundData.will.return.with(async () => {
-                return [0, parseUnits("50", 6), 0, 0, 0]
-            })
->>>>>>> e5d1343d
+
             // maxRepaidSettlementX10_S = 1 * 2700 = 2700
             // maxLiquidatableCollateral = min(4500 (= 9000 * 0.5, cuz collateralValueDust = 500) / 0.97 / (3000 * 0.9), 1) = 1
             const result = await vault.getMaxRepaidSettlementAndLiquidatableCollateral(alice.address, weth.address)
