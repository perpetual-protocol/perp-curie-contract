// SPDX-License-Identifier: GPL-2.0-or-later
pragma solidity 0.7.6;
pragma abicoder v2;

import { Context } from "@openzeppelin/contracts/utils/Context.sol";
import { Math } from "@openzeppelin/contracts/math/Math.sol";
import { SafeMath } from "@openzeppelin/contracts/math/SafeMath.sol";
import { SignedSafeMath } from "@openzeppelin/contracts/math/SignedSafeMath.sol";
import { ReentrancyGuard } from "@openzeppelin/contracts/utils/ReentrancyGuard.sol";
import { IUniswapV3Pool } from "@uniswap/v3-core/contracts/interfaces/IUniswapV3Pool.sol";
import { TransferHelper } from "@uniswap/lib/contracts/libraries/TransferHelper.sol";
import { IUniswapV3MintCallback } from "@uniswap/v3-core/contracts/interfaces/callback/IUniswapV3MintCallback.sol";
import { IUniswapV3SwapCallback } from "@uniswap/v3-core/contracts/interfaces/callback/IUniswapV3SwapCallback.sol";
import { FullMath } from "@uniswap/v3-core/contracts/libraries/FullMath.sol";
import { FixedPoint128 } from "@uniswap/v3-core/contracts/libraries/FixedPoint128.sol";
import { FixedPoint96 } from "@uniswap/v3-core/contracts/libraries/FixedPoint96.sol";
import { SwapMath } from "@uniswap/v3-core/contracts/libraries/SwapMath.sol";
import { TickMath } from "@uniswap/v3-core/contracts/libraries/TickMath.sol";
import { LiquidityMath } from "@uniswap/v3-core/contracts/libraries/LiquidityMath.sol";
import { BaseRelayRecipient } from "./gsn/BaseRelayRecipient.sol";
import { PerpSafeCast } from "./lib/PerpSafeCast.sol";
import { PerpMath } from "./lib/PerpMath.sol";
import { FeeMath } from "./lib/FeeMath.sol";
import { IMintableERC20 } from "./interface/IMintableERC20.sol";
import { IERC20Metadata } from "./interface/IERC20Metadata.sol";
import { ISettlement } from "./interface/ISettlement.sol";
import { IIndexPrice } from "./interface/IIndexPrice.sol";
import { Validation } from "./base/Validation.sol";
import { Tick } from "./lib/Tick.sol";
import { SettlementTokenMath } from "./lib/SettlementTokenMath.sol";
import { IVault } from "./interface/IVault.sol";
import { ArbBlockContext } from "./arbitrum/ArbBlockContext.sol";
import { Exchange } from "./Exchange.sol";
import { FixedPoint96 } from "@uniswap/v3-core/contracts/libraries/FixedPoint96.sol";
import { Funding } from "./lib/Funding.sol";
import { PerpFixedPoint96 } from "./lib/PerpFixedPoint96.sol";
import { OwnerPausable } from "./base/OwnerPausable.sol";

contract ClearingHouse is
    IUniswapV3MintCallback,
    IUniswapV3SwapCallback,
    ISettlement,
    ReentrancyGuard,
    Validation,
    OwnerPausable,
    BaseRelayRecipient
{
    using SafeMath for uint256;
    using SafeMath for uint160;
    using PerpSafeCast for uint256;
    using PerpSafeCast for uint128;
    using SignedSafeMath for int256;
    using PerpSafeCast for int256;
    using PerpMath for uint256;
    using PerpMath for int256;
    using PerpMath for uint160;
    using Tick for mapping(int24 => Tick.GrowthInfo);
    using SettlementTokenMath for uint256;
    using SettlementTokenMath for int256;

    //
    // events
    //
    event Minted(address indexed trader, address indexed token, uint256 amount);
    event Burned(address indexed trader, address indexed token, uint256 amount);
    event LiquidityChanged(
        address indexed maker,
        address indexed baseToken,
        address indexed quoteToken,
        int24 lowerTick,
        int24 upperTick,
        // amount of base token added to the liquidity (excl. fee) (+: add liquidity, -: remove liquidity)
        int256 base,
        // amount of quote token added to the liquidity (excl. fee) (+: add liquidity, -: remove liquidity)
        int256 quote,
        int128 liquidity, // amount of liquidity unit added (+: add liquidity, -: remove liquidity)
        uint256 quoteFee // amount of quote token the maker received as fee
    );
    event PositionChanged(
        address indexed trader,
        address indexed baseToken,
        int256 exchangedPositionSize,
        int256 exchangedPositionNotional,
        uint256 fee,
        int256 openNotional,
        int256 realizedPnl
    );
    event PositionLiquidated(
        address indexed trader,
        address indexed baseToken,
        uint256 positionNotional,
        uint256 positionSize,
        uint256 liquidationFee,
        address liquidator
    );
    event FundingSettled(
        address indexed trader,
        address indexed baseToken,
        int256 amount // +: trader pays, -: trader receives
    );
    event GlobalFundingGrowthUpdated(
        address indexed baseToken,
        int256 twPremiumGrowthX192,
        int256 twPremiumDivBySqrtPriceX96
    );
    event TwapIntervalChanged(uint256 twapInterval);
    event LiquidationPenaltyRatioChanged(uint256 liquidationPenaltyRatio);
    event PartialCloseRatioChanged(uint256 partialCloseRatio);
    event ReferredPositionChanged(bytes32 indexed referralCode);
    event ExchangeUpdated(address exchange);

    //
    // Struct
    //

    struct Account {
        // realized pnl but haven't settle to collateral, vToken decimals
        int256 owedRealizedPnl;
        address[] tokens; // all tokens (base only) this account is in debt of
        // key: token address, e.g. vETH...
        mapping(address => TokenInfo) tokenInfoMap; // balance & debt info of each token
        // key: token address, value: the last twPremiumGrowthGlobalX96
        mapping(address => int256) lastTwPremiumGrowthGlobalX96Map;
    }

    struct TokenInfo {
        uint256 available; // amount available in CH
        uint256 debt;
    }

    struct AddLiquidityParams {
        address baseToken;
        uint256 base;
        uint256 quote;
        int24 lowerTick;
        int24 upperTick;
        uint256 minBase;
        uint256 minQuote;
        uint256 deadline;
    }

    /// @param liquidity collect fee when 0
    struct RemoveLiquidityParams {
        address baseToken;
        int24 lowerTick;
        int24 upperTick;
        uint128 liquidity;
        uint256 minBase;
        uint256 minQuote;
        uint256 deadline;
    }

    struct RemoveLiquidityFromOrderParams {
        address maker;
        address baseToken;
        address pool;
        int24 lowerTick;
        int24 upperTick;
        uint256 feeGrowthInsideQuoteX128;
        uint256 liquidity;
    }

    struct InternalRemoveLiquidityParams {
        address maker;
        address baseToken;
        int24 lowerTick;
        int24 upperTick;
        uint128 liquidity;
    }

    struct RemoveLiquidityResponse {
        uint256 base;
        uint256 quote;
        uint256 fee;
    }

    struct AddLiquidityResponse {
        uint256 base;
        uint256 quote;
        uint256 fee;
        uint256 liquidity;
    }

    struct SwapParams {
        address baseToken;
        bool isBaseToQuote;
        bool isExactInput;
        uint256 amount;
        uint160 sqrtPriceLimitX96; // price slippage protection
    }

    struct InternalSwapParams {
        address trader;
        address baseToken;
        bool isBaseToQuote;
        bool isExactInput;
        uint256 amount;
        uint160 sqrtPriceLimitX96; // price slippage protection
    }

    struct SwapResponse {
        uint256 deltaAvailableBase;
        uint256 deltaAvailableQuote;
        int256 exchangedPositionSize;
        int256 exchangedPositionNotional;
        uint256 fee;
        int256 openNotional;
        int256 realizedPnl;
    }

    struct SwapStep {
        uint160 initialSqrtPriceX96;
        int24 nextTick;
        bool isNextTickInitialized;
        uint160 nextSqrtPriceX96;
        uint256 amountIn;
        uint256 amountOut;
        uint256 feeAmount;
    }

    struct OpenPositionParams {
        address baseToken;
        bool isBaseToQuote;
        bool isExactInput;
        uint256 amount;
        // B2Q + exact input, want more output quote as possible, so we set a lower bound of output quote
        // B2Q + exact output, want less input base as possible, so we set a upper bound of input base
        // Q2B + exact input, want more output base as possible, so we set a lower bound of output base
        // Q2B + exact output, want less input quote as possible, so we set a upper bound of input quote
        // when it's 0 in exactInput, means ignore slippage protection
        // when it's maxUint in exactOutput = ignore
        // when it's over or under the bound, it will be reverted
        uint256 oppositeAmountBound;
        uint256 deadline;
        // B2Q: the price cannot be less than this value after the swap
        // Q2B: The price cannot be greater than this value after the swap
        // it will fill the trade until it reach the price limit instead of reverted
        uint160 sqrtPriceLimitX96;
        bytes32 referralCode;
    }

    struct InternalOpenPositionParams {
        address trader;
        address baseToken;
        bool isBaseToQuote;
        bool isExactInput;
        uint256 amount;
        uint160 sqrtPriceLimitX96; // price slippage protection
        bool skipMarginRequirementCheck;
    }

    // not used in CH, due to inherit from BaseRelayRecipient
    string public override versionRecipient;
    // 10 wei
    uint256 internal constant _DUST = 10;

    //
    // state variables
    //
    address public immutable quoteToken;
    address public immutable uniswapV3Factory;
    address public vault;
    address public insuranceFund;
    address public exchange;

    uint256 public imRatio = 0.1 ether; // initial-margin ratio, 10%
    uint256 public mmRatio = 0.0625 ether; // minimum-margin ratio, 6.25%

    // cached the settlement token's decimal for gas optimization
    // owner must ensure the settlement token's decimal is not immutable
    uint8 internal immutable _settlementTokenDecimals;

    uint32 public twapInterval = 15 minutes;

    // key: trader
    mapping(address => Account) internal _accountMap;

    // key: accountBaseTokenKey, which is a hash of account and baseToken
    // value: fraction of open notional that can unify the openNotional for both maker and taker
    mapping(bytes32 => int256) internal _openNotionalFractionMap;

    // key: base token
    mapping(address => uint256) internal _firstTradedTimestampMap;
    mapping(address => uint256) internal _lastSettledTimestampMap;
    mapping(address => Funding.Growth) internal _globalFundingGrowthX96Map;

    uint256 public liquidationPenaltyRatio = 0.025 ether; // initial penalty ratio, 2.5%
    uint256 public partialCloseRatio = 0.25 ether; // partial close ratio, 25%
    uint8 public maxMarketsPerAccount;

    constructor(
        address vaultArg,
        address insuranceFundArg,
        address quoteTokenArg,
        address uniV3FactoryArg
    ) {
        // vault is 0
        require(vaultArg != address(0), "CH_VI0");
        // InsuranceFund is 0
        require(insuranceFundArg != address(0), "CH_IFI0");

        // quoteToken is 0
        require(quoteTokenArg != address(0), "CH_QI0");
        // CH_QDN18: quoteToken decimals is not 18
        require(IERC20Metadata(quoteTokenArg).decimals() == 18, "CH_QDN18");

        // uniV3Factory is 0
        require(uniV3FactoryArg != address(0), "CH_U10");

        vault = vaultArg;
        insuranceFund = insuranceFundArg;
        quoteToken = quoteTokenArg;
        uniswapV3Factory = uniV3FactoryArg;

        _settlementTokenDecimals = IVault(vault).decimals();
    }

    //
    // MODIFIER
    //
    modifier checkRatio(uint256 ratio) {
        // CH_RL1: ratio overflow
        require(ratio <= 1 ether, "CH_RO");
        _;
    }

    //
    // EXTERNAL FUNCTIONS
    //
    function setExchange(address exchangeArg) external onlyOwner {
        // exchange is 0
        require(exchangeArg != address(0), "CH_EI0");
        exchange = exchangeArg;
        emit ExchangeUpdated(exchange);
    }

    function addLiquidity(AddLiquidityParams calldata params)
        external
<<<<<<< HEAD
        whenNotPaused
        nonReentrant
        checkDeadline(params.deadline)
=======
        nonReentrant()
        checkDeadline(params.deadline)
        returns (AddLiquidityResponse memory)
>>>>>>> 50609cbf
    {
        _requireHasBaseToken(params.baseToken);

        address trader = _msgSender();
        // register token if it's the first time
        _registerBaseToken(trader, params.baseToken);

        Funding.Growth memory updatedGlobalFundingGrowth =
            _settleFundingAndUpdateFundingGrowth(trader, params.baseToken);

        // update internal states
        TokenInfo storage baseTokenInfo = _accountMap[trader].tokenInfoMap[params.baseToken];
        TokenInfo storage quoteTokenInfo = _accountMap[trader].tokenInfoMap[quoteToken];

        // note that we no longer check available tokens here because CH will always auto-mint
        // when requested by UniswapV3MintCallback
        Exchange.AddLiquidityResponse memory response =
            Exchange(exchange).addLiquidity(
                Exchange.AddLiquidityParams({
                    trader: trader,
                    baseToken: params.baseToken,
                    base: params.base,
                    quote: params.quote,
                    lowerTick: params.lowerTick,
                    upperTick: params.upperTick,
                    updatedGlobalFundingGrowth: updatedGlobalFundingGrowth
                })
            );

        // price slippage check
        require(response.base >= params.minBase && response.quote >= params.minQuote, "CH_PSC");

        // update token info
        // TODO should burn base fee received instead of adding it to available amount
        baseTokenInfo.available = baseTokenInfo.available.sub(response.base);
        quoteTokenInfo.available = quoteTokenInfo.available.add(response.fee).sub(response.quote);
        _addOpenNotionalFraction(trader, params.baseToken, response.quote.toInt256());

        // must after token info is updated to ensure free collateral is positive after updated
        _requireEnoughFreeCollateral(trader);

        emit LiquidityChanged(
            trader,
            params.baseToken,
            quoteToken,
            params.lowerTick,
            params.upperTick,
            response.base.toInt256(),
            response.quote.toInt256(),
            response.liquidity.toInt128(),
            response.fee
        );

        return
            AddLiquidityResponse({
                base: response.base,
                quote: response.quote,
                fee: response.fee,
                liquidity: response.liquidity
            });
    }

    function removeLiquidity(RemoveLiquidityParams calldata params)
        external
        whenNotPaused
        nonReentrant
        checkDeadline(params.deadline)
        returns (RemoveLiquidityResponse memory response)
    {
        _requireHasBaseToken(params.baseToken);
        response = _removeLiquidity(
            InternalRemoveLiquidityParams({
                maker: _msgSender(),
                baseToken: params.baseToken,
                lowerTick: params.lowerTick,
                upperTick: params.upperTick,
                liquidity: params.liquidity
            })
        );

        // price slippage check
        require(response.base >= params.minBase && response.quote >= params.minQuote, "CH_PSC");
    }

    function closePosition(
        address baseToken,
        uint160 sqrtPriceLimitX96,
        uint256 deadline,
        bytes32 referralCode
    ) external whenNotPaused checkDeadline(deadline) returns (uint256 deltaBase, uint256 deltaQuote) {
        _requireHasBaseToken(baseToken);
        SwapResponse memory response = _closePosition(_msgSender(), baseToken, sqrtPriceLimitX96);
        emit ReferredPositionChanged(referralCode);
        return (response.deltaAvailableBase, response.deltaAvailableQuote);
    }

    function openPosition(OpenPositionParams memory params)
        external
        whenNotPaused
        checkDeadline(params.deadline)
        returns (uint256 deltaBase, uint256 deltaQuote)
    {
        _requireHasBaseToken(params.baseToken);
        _registerBaseToken(_msgSender(), params.baseToken);

        // must before price impact check
        Exchange(exchange).saveTickBeforeFirstSwapThisBlock(params.baseToken);

        // !isIncreasePosition() == reduce or close position
        if (!_isIncreasePosition(_msgSender(), params.baseToken, params.isBaseToQuote)) {
            // revert if isOverPriceLimit to avoid that partially closing a position in openPosition() seems unexpected
            // CH_OPI: over price impact
            require(
                !Exchange(exchange).isOverPriceLimit(
                    Exchange.PriceLimitParams({
                        baseToken: params.baseToken,
                        isBaseToQuote: params.isBaseToQuote,
                        isExactInput: params.isExactInput,
                        amount: params.amount,
                        sqrtPriceLimitX96: params.sqrtPriceLimitX96
                    })
                ),
                "CH_OPI"
            );
        }

        SwapResponse memory response =
            _openPosition(
                InternalOpenPositionParams({
                    trader: _msgSender(),
                    baseToken: params.baseToken,
                    isBaseToQuote: params.isBaseToQuote,
                    isExactInput: params.isExactInput,
                    amount: params.amount,
                    sqrtPriceLimitX96: params.sqrtPriceLimitX96,
                    skipMarginRequirementCheck: false
                })
            );

        // B2Q + exact input, want more output quote as possible, so we set a lower bound of output quote
        // B2Q + exact output, want less input base as possible, so we set a upper bound of input base
        // Q2B + exact input, want more output base as possible, so we set a lower bound of output base
        // Q2B + exact output, want less input quote as possible, so we set a upper bound of input quote
        if (params.isBaseToQuote) {
            if (params.isExactInput) {
                // too little received
                require(response.deltaAvailableQuote >= params.oppositeAmountBound, "CH_TLR");
            } else {
                // too much requested
                require(response.deltaAvailableBase <= params.oppositeAmountBound, "CH_TMR");
            }
        } else {
            if (params.isExactInput) {
                // too little received
                require(response.deltaAvailableBase >= params.oppositeAmountBound, "CH_TLR");
            } else {
                // too much requested
                require(response.deltaAvailableQuote <= params.oppositeAmountBound, "CH_TMR");
            }
        }

        emit ReferredPositionChanged(params.referralCode);
        return (response.deltaAvailableBase, response.deltaAvailableQuote);
    }

    // TODO can we move to exchange
    // @inheritdoc IUniswapV3MintCallback
    function uniswapV3MintCallback(
        uint256 amount0Owed,
        uint256 amount1Owed,
        bytes calldata data // contains baseToken
    ) external override {
        // CH_FMV: failed mintCallback verification
        require(_msgSender() == exchange, "CH_FMV");

        Exchange.MintCallbackData memory callbackData = abi.decode(data, (Exchange.MintCallbackData));

        if (amount0Owed > 0) {
            address token = IUniswapV3Pool(callbackData.pool).token0();
            _mintIfNotEnough(callbackData.trader, token, amount0Owed);
            TransferHelper.safeTransfer(token, callbackData.pool, amount0Owed);
        }
        if (amount1Owed > 0) {
            address token = IUniswapV3Pool(callbackData.pool).token1();
            _mintIfNotEnough(callbackData.trader, token, amount1Owed);
            TransferHelper.safeTransfer(token, callbackData.pool, amount1Owed);
        }
    }

    function setTwapInterval(uint32 twapIntervalArg) external onlyOwner {
        // CH_ITI: invalid twapInterval
        require(twapIntervalArg != 0, "CH_ITI");

        twapInterval = twapIntervalArg;
        emit TwapIntervalChanged(twapIntervalArg);
    }

    function setLiquidationPenaltyRatio(uint256 liquidationPenaltyRatioArg)
        external
        checkRatio(liquidationPenaltyRatioArg)
        onlyOwner
    {
        liquidationPenaltyRatio = liquidationPenaltyRatioArg;
        emit LiquidationPenaltyRatioChanged(liquidationPenaltyRatioArg);
    }

    function setPartialCloseRatio(uint256 partialCloseRatioArg) external checkRatio(partialCloseRatioArg) onlyOwner {
        partialCloseRatio = partialCloseRatioArg;
        emit PartialCloseRatioChanged(partialCloseRatioArg);
    }

    function setMaxMarketsPerAccount(uint8 maxMarketsPerAccountArg) external onlyOwner {
        maxMarketsPerAccount = maxMarketsPerAccountArg;
    }

    function setTrustedForwarder(address trustedForwarderArg) external onlyOwner {
        trustedForwarder = trustedForwarderArg;
    }

    function liquidate(address trader, address baseToken) external whenNotPaused nonReentrant {
        _requireHasBaseToken(baseToken);
        // CH_EAV: enough account value
        require(
            getAccountValue(trader).lt(_getTotalMinimumMarginRequirement(trader).toInt256(), _settlementTokenDecimals),
            "CH_EAV"
        );

        address[] memory tokens = _accountMap[trader].tokens;

        // TODO merge into 1 exchange function
        for (uint256 i = 0; i < tokens.length; i++) {
            bytes32[] memory orderIds = Exchange(exchange).getOpenOrderIds(trader, tokens[i]);
            // CH_NEO: not empty order
            require(orderIds.length == 0, "CH_NEO");
        }

        SwapResponse memory response = _closePosition(trader, baseToken, 0);

        // trader's pnl-- as liquidation penalty
        uint256 liquidationFee = response.exchangedPositionNotional.abs().mul(liquidationPenaltyRatio).divideBy10_18();
        _accountMap[trader].owedRealizedPnl = _accountMap[trader].owedRealizedPnl.sub(liquidationFee.toInt256());

        // increase liquidator's pnl liquidation reward
        address liquidator = _msgSender();
        _accountMap[liquidator].owedRealizedPnl = _accountMap[liquidator].owedRealizedPnl.add(
            liquidationFee.toInt256()
        );

        emit PositionLiquidated(
            trader,
            baseToken,
            response.exchangedPositionNotional.abs(),
            response.deltaAvailableBase,
            liquidationFee,
            liquidator
        );
    }

    // TODO can we move to exchange
    function uniswapV3SwapCallback(
        int256 amount0Delta,
        int256 amount1Delta,
        bytes calldata data
    ) external override {
        // CH_FMV: failed mintCallback verification
        require(_msgSender() == exchange, "CH_FMV");

        // swaps entirely within 0-liquidity regions are not supported -> 0 swap is forbidden
        // CH_F0S: forbidden 0 swap
        require(amount0Delta > 0 || amount1Delta > 0, "CH_F0S");

        Exchange.SwapCallbackData memory callbackData = abi.decode(data, (Exchange.SwapCallbackData));

        // TODO won't need this external call once moved to Exchange
        IUniswapV3Pool pool = IUniswapV3Pool(Exchange(exchange).getPool(callbackData.baseToken));

        // amount0Delta & amount1Delta are guaranteed to be positive when being the amount to be paid
        (address token, uint256 amountToPay) =
            amount0Delta > 0 ? (pool.token0(), uint256(amount0Delta)) : (pool.token1(), uint256(amount1Delta));

        // we know the exact amount of a token needed for swap in the swap callback
        // we separate into two part
        // 1. extra minted tokens because the fee is charged by CH now
        // 2. tokens that a trader needs when openPosition
        //
        // check here for the design of custom fee ,
        // https://www.notion.so/perp/Customise-fee-tier-on-B2QFee-1b7244e1db63416c8651e8fa04128cdb
        // y = clearingHouseFeeRatio, x = uniswapFeeRatio

        // 1. fee charged by CH
        // because the amountToPay is scaled up,
        // we need to scale down the amount to get the exact user's input amount
        // the difference of these two values is minted for compensate the base/quote fee
        // here is an example for custom fee
        //  - clearing house fee: 2%, uniswap fee: 1%, use input with exact input: 1 quote
        //    our input to uniswap pool will be 1 * 0.98 / 0.99, and amountToPay is the same
        //    the `exactSwappedAmount` is (1 * 0.98 / 0.99) * 0.99 = 0.98
        //    the fee for uniswap pool is (1 * 0.98 / 0.99) * 0.01  <-- we need to mint
        uint256 exactSwappedAmount =
            FeeMath.calcAmountScaledByFeeRatio(amountToPay, callbackData.uniswapFeeRatio, false);
        // not use _mint() here since it will change trader's baseToken available/debt
        IMintableERC20(token).mint(address(this), amountToPay.sub(exactSwappedAmount));

        // 2. openPosition
        uint256 availableBefore = getTokenInfo(callbackData.trader, token).available;
        // if quote to base, need to mint clearing house quote fee for trader
        uint256 amount =
            token == callbackData.baseToken ? exactSwappedAmount : exactSwappedAmount.add(callbackData.fee);

        if (availableBefore < amount) {
            _mint(callbackData.trader, token, amount.sub(availableBefore), false);
        }

        // swap
        TransferHelper.safeTransfer(token, address(pool), amountToPay);
    }

    function _cancelExcessOrders(
        address maker,
        address baseToken,
        bytes32[] memory orderIds
    ) internal {
        _requireHasBaseToken(baseToken);

        // CH_EAV: enough account value
        // shouldn't cancel open orders
        require(
            getAccountValue(maker).lt(_getTotalInitialMarginRequirement(maker).toInt256(), _settlementTokenDecimals),
            "CH_EAV"
        );

        // TODO add exchange removeLiquidity(orderIds)
        for (uint256 i = 0; i < orderIds.length; i++) {
            bytes32 orderId = orderIds[i];
            Exchange.OpenOrder memory openOrder = Exchange(exchange).getOpenOrderById(orderId);
            _removeLiquidity(
                InternalRemoveLiquidityParams(
                    maker,
                    baseToken,
                    openOrder.lowerTick,
                    openOrder.upperTick,
                    openOrder.liquidity
                )
            );

            // burn maker's debt to reduce maker's init margin requirement
            _burnMax(maker, baseToken);
        }

        // burn maker's quote to reduce maker's init margin requirement
        _burnMax(maker, quoteToken);
    }

    function cancelExcessOrders(
        address maker,
        address baseToken,
        bytes32[] calldata orderIds
    ) external nonReentrant whenNotPaused {
        _cancelExcessOrders(maker, baseToken, orderIds);
    }

    function cancelAllExcessOrders(address maker, address baseToken) external whenNotPaused nonReentrant {
        bytes32[] memory orderIds = Exchange(exchange).getOpenOrderIds(maker, baseToken);
        _cancelExcessOrders(maker, baseToken, orderIds);
    }

    function settle(address account) external override returns (int256) {
        // only vault
        require(_msgSender() == vault, "CH_OV");

        Account storage accountStorage = _accountMap[account];
        int256 pnl = accountStorage.owedRealizedPnl;
        accountStorage.owedRealizedPnl = 0;

        // TODO should check quote in pool as well
        if (accountStorage.tokens.length > 0) {
            return pnl;
        }

        // settle quote if all position are closed
        TokenInfo storage quoteInfo = _accountMap[account].tokenInfoMap[quoteToken];
        if (quoteInfo.available >= quoteInfo.debt) {
            // profit
            uint256 profit = quoteInfo.available.sub(quoteInfo.debt);
            quoteInfo.available = quoteInfo.available.sub(profit);
            pnl = pnl.add(profit.toInt256());

            // burn profit in quote and add to collateral
            IMintableERC20(quoteToken).burn(profit);
        } else {
            // loss
            uint256 loss = quoteInfo.debt.sub(quoteInfo.available);
            quoteInfo.debt = quoteInfo.debt.sub(loss);
            pnl = pnl.sub(loss.toInt256());
        }
        return pnl;
    }

    //
    // EXTERNAL VIEW FUNCTIONS
    //

    // return in settlement token decimals
    function getAccountValue(address account) public view returns (int256) {
        return _getTotalCollateralValue(account).addS(getTotalUnrealizedPnl(account), _settlementTokenDecimals);
    }

    // (totalBaseDebtValue + totalQuoteDebtValue) * imRatio
    function getTotalOpenOrderMarginRequirement(address trader) external view returns (uint256) {
        // right now we have only one quote token USDC, which is equivalent to our internal accounting unit.
        uint256 quoteDebtValue = _accountMap[trader].tokenInfoMap[quoteToken].debt;
        return _getTotalBaseDebtValue(trader).add(quoteDebtValue).mul(imRatio).divideBy10_18();
    }

    // NOTE: the negative value will only be used when calculating pnl
    function getPositionValue(
        address trader,
        address token,
        uint256 twapIntervalArg
    ) public view returns (int256 positionValue) {
        int256 positionSize = _getPositionSize(trader, token, Exchange(exchange).getSqrtMarkPriceX96(token));
        if (positionSize == 0) return 0;

        uint256 indexTwap = IIndexPrice(token).getIndexPrice(twapIntervalArg);

        // both positionSize & indexTwap are in 10^18 already
        return positionSize.mul(indexTwap.toInt256()).divideBy10_18();
    }

    function getTokenInfo(address trader, address token) public view returns (TokenInfo memory) {
        return _accountMap[trader].tokenInfoMap[token];
    }

    function getOpenNotional(address trader, address baseToken) public view returns (int256) {
        // quote.pool[baseToken] + quote.owedFee[baseToken] - openNotionalFraction[baseToken]
        uint160 sqrtMarkPrice = Exchange(exchange).getSqrtMarkPriceX96(baseToken);
        int256 quoteInPool =
            Exchange(exchange).getTotalTokenAmountInPool(trader, baseToken, sqrtMarkPrice, false).toInt256();
        int256 openNotionalFraction = _openNotionalFractionMap[_getAccountBaseTokenKey(trader, baseToken)];
        return quoteInPool.sub(openNotionalFraction);
    }

    function getOwedRealizedPnl(address trader) external view returns (int256) {
        return _accountMap[trader].owedRealizedPnl;
    }

    // TODO move to exchange
    function getTotalTokenAmountInPool(address trader, address baseToken)
        public
        view
        returns (uint256 base, uint256 quote)
    {
        uint160 sqrtMarkPriceX96 = Exchange(exchange).getSqrtMarkPriceX96(baseToken);
        base = Exchange(exchange).getTotalTokenAmountInPool(trader, baseToken, sqrtMarkPriceX96, true);
        quote = Exchange(exchange).getTotalTokenAmountInPool(trader, baseToken, sqrtMarkPriceX96, false);
    }

    function getPositionSize(address trader, address baseToken) public view returns (int256) {
        return _getPositionSize(trader, baseToken, Exchange(exchange).getSqrtMarkPriceX96(baseToken));
    }

    // quote.available - quote.debt + totalQuoteFromEachPool - pendingFundingPayment
    function getNetQuoteBalance(address trader) public view returns (int256) {
        uint256 quoteInPool;
        uint256 tokenLen = _accountMap[trader].tokens.length;

        // TODO merge into 1 exchange function
        for (uint256 i = 0; i < tokenLen; i++) {
            address baseToken = _accountMap[trader].tokens[i];
            quoteInPool = quoteInPool.add(
                Exchange(exchange).getTotalTokenAmountInPool(
                    trader,
                    baseToken,
                    Exchange(exchange).getSqrtMarkPriceX96(baseToken),
                    false // fetch quote token amount
                )
            );
        }

        TokenInfo memory quoteTokenInfo = _accountMap[trader].tokenInfoMap[quoteToken];
        int256 netQuoteBalance =
            quoteTokenInfo.available.toInt256().add(quoteInPool.toInt256()).sub(quoteTokenInfo.debt.toInt256());
        return netQuoteBalance.abs() < _DUST ? 0 : netQuoteBalance;
    }

    /// @return fundingPayment; > 0 is payment and < 0 is receipt
    function getPendingFundingPayment(address trader, address baseToken) public view returns (int256) {
        return _getPendingFundingPayment(trader, baseToken, _getUpdatedGlobalFundingGrowth(baseToken));
    }

    /// @return fundingPayment; > 0 is payment and < 0 is receipt
    function getAllPendingFundingPayment(address trader) external view returns (int256) {
        return _getAllPendingFundingPayment(trader);
    }

    function getTotalUnrealizedPnl(address trader) public view returns (int256) {
        int256 totalPositionValue;
        uint256 tokenLen = _accountMap[trader].tokens.length;
        for (uint256 i = 0; i < tokenLen; i++) {
            address baseToken = _accountMap[trader].tokens[i];
            if (_isPoolExistent(baseToken)) {
                totalPositionValue = totalPositionValue.add(getPositionValue(trader, baseToken, 0));
            }
        }

        return getNetQuoteBalance(trader).add(totalPositionValue);
    }

    // return decimals 18
    function getTotalInitialMarginRequirement(address trader) external view returns (uint256) {
        return _getTotalInitialMarginRequirement(trader);
    }

    // there are three configurations for different insolvency risk tolerance: conservative, moderate, aggressive
    // we will start with the conservative one, then gradually change it to more aggressive ones
    // to increase capital efficiency.
    function getFreeCollateralWithBalance(address trader, int256 balance) public view returns (int256) {
        // accountValue = collateralValue + owedRealizedPnl - pendingFundingPayment + totalUnrealizedPnl
        int256 pendingFundingPayment = _getAllPendingFundingPayment(trader);
        int256 owedRealizedPnl = _accountMap[trader].owedRealizedPnl;
        int256 collateralValue = balance.addS(owedRealizedPnl.sub(pendingFundingPayment), _settlementTokenDecimals);
        int256 totalUnrealizedPnl = getTotalUnrealizedPnl(trader);
        int256 accountValue = collateralValue.addS(totalUnrealizedPnl, _settlementTokenDecimals);
        int256 totalImReq = _getTotalInitialMarginRequirement(trader).toInt256();

        // conservative config: freeCollateral = max(min(collateral, accountValue) - imReq, 0)
        return PerpMath.min(collateralValue, accountValue).subS(totalImReq, _settlementTokenDecimals);

        // moderate config: freeCollateral = max(min(collateral, accountValue - imReq), 0)
        // return PerpMath.max(PerpMath.min(collateralValue, accountValue.subS(totalImReq, decimals)), 0).toUint256();

        // aggressive config: freeCollateral = max(accountValue - imReq, 0)
        // TODO note that aggressive model depends entirely on unrealizedPnl, which depends on the index price, for
        //  calculating freeCollateral. We should implement some sort of safety check before using this model;
        //  otherwise a trader could drain the entire vault if the index price deviates significantly.
        // return PerpMath.max(accountValue.subS(totalImReq, decimals), 0).toUint256()
    }

    //
    // INTERNAL FUNCTIONS
    //

    function _mint(
        address account,
        address token,
        uint256 amount,
        bool checkMarginRatio
    ) internal returns (uint256) {
        if (amount == 0) {
            return 0;
        }

        // update internal states
        TokenInfo storage tokenInfo = _accountMap[account].tokenInfoMap[token];
        tokenInfo.available = tokenInfo.available.add(amount);
        tokenInfo.debt = tokenInfo.debt.add(amount);

        // check margin ratio must after minted
        if (checkMarginRatio) {
            _requireEnoughFreeCollateral(account);
        }

        IMintableERC20(token).mint(address(this), amount);

        emit Minted(account, token, amount);
        return amount;
    }

    // mint more token if the trader does not have more than the specified amount available
    function _mintIfNotEnough(
        address account,
        address token,
        uint256 amount
    ) internal {
        uint256 availableBefore = getTokenInfo(account, token).available;
        if (availableBefore < amount) {
            _mint(account, token, amount.sub(availableBefore), false);
        }
    }

    // caller must ensure the token exists
    function _burn(
        address account,
        address token,
        uint256 amount
    ) internal {
        if (amount == 0) {
            return;
        }

        TokenInfo storage tokenInfo = _accountMap[account].tokenInfoMap[token];
        // CH_IBTB: insufficient balance to burn
        // can only burn the amount of debt that can be pay back with available
        require(amount <= Math.min(tokenInfo.debt, tokenInfo.available), "CH_IBTB");

        // pay back debt
        tokenInfo.available = tokenInfo.available.sub(amount);
        tokenInfo.debt = tokenInfo.debt.sub(amount);

        if (token != quoteToken) {
            _deregisterBaseToken(account, token);
        }

        IMintableERC20(token).burn(amount);

        emit Burned(account, token, amount);
    }

    function _burnMax(address account, address token) internal {
        TokenInfo memory tokenInfo = getTokenInfo(account, token);
        uint256 burnedAmount = Math.min(tokenInfo.available, tokenInfo.debt);
        if (burnedAmount > 0) {
            _burn(account, token, Math.min(burnedAmount, IERC20Metadata(token).balanceOf(address(this))));
        }
    }

    // expensive
    function _deregisterBaseToken(address account, address baseToken) internal {
        // TODO add test: open long, add pool, now tokenInfo is cleared,
        TokenInfo memory tokenInfo = _accountMap[account].tokenInfoMap[baseToken];
        if (tokenInfo.available > 0 || tokenInfo.debt > 0) {
            return;
        }

        (uint256 baseInPool, uint256 quoteInPool) = getTotalTokenAmountInPool(account, baseToken);
        if (baseInPool > 0 || quoteInPool > 0) {
            return;
        }

        delete _accountMap[account].tokenInfoMap[baseToken];

        uint256 length = _accountMap[account].tokens.length;
        for (uint256 i; i < length; i++) {
            if (_accountMap[account].tokens[i] == baseToken) {
                // if the removal item is the last one, just `pop`
                if (i != length - 1) {
                    _accountMap[account].tokens[i] = _accountMap[account].tokens[length - 1];
                }
                _accountMap[account].tokens.pop();
                break;
            }
        }
    }

    function _registerBaseToken(address trader, address token) internal {
        address[] memory tokens = _accountMap[trader].tokens;
        if (tokens.length == 0) {
            _accountMap[trader].tokens.push(token);
            return;
        }

        // if both available and debt == 0, token is not yet registered by any external function (ex: mint, burn, swap)
        TokenInfo memory tokenInfo = _accountMap[trader].tokenInfoMap[token];
        if (tokenInfo.available == 0 && tokenInfo.debt == 0) {
            bool hit;
            for (uint256 i = 0; i < tokens.length; i++) {
                if (tokens[i] == token) {
                    hit = true;
                    break;
                }
            }
            if (!hit) {
                // CH_MNE: markets number exceeded
                require(maxMarketsPerAccount == 0 || tokens.length < maxMarketsPerAccount, "CH_MNE");
                _accountMap[trader].tokens.push(token);
            }
        }
    }

    // TODO refactor
    function _swapAndCalculateOpenNotional(InternalSwapParams memory params) internal returns (SwapResponse memory) {
        int256 positionSize = getPositionSize(params.trader, params.baseToken);
        int256 oldOpenNotional = getOpenNotional(params.trader, params.baseToken);
        SwapResponse memory response;
        int256 deltaAvailableQuote;

        // if: increase position (old/new position are in the same direction)
        if (_isIncreasePosition(params.trader, params.baseToken, params.isBaseToQuote)) {
            response = _swap(params);

            // TODO change _swap.response.deltaAvailableQuote to int
            // after swapCallback mint task
            deltaAvailableQuote = params.isBaseToQuote
                ? response.deltaAvailableQuote.toInt256()
                : -response.deltaAvailableQuote.toInt256();

            // https://docs.google.com/spreadsheets/d/1QwN_UZOiASv3dPBP7bNVdLR_GTaZGUrHW3-29ttMbLs/edit#gid=813431512
            // taker:
            // step 1: long 20 base
            // deltaAvailableQuote = -252.53
            // openNotionalFraction = oldOpenNotionalFraction - deltaAvailableQuote + realizedPnl
            //                      = 0 - (-252.53) + 0 = 252.53
            // openNotional = -openNotionalFraction = -252.53
            _addOpenNotionalFraction(params.trader, params.baseToken, -deltaAvailableQuote);
            response.openNotional = getOpenNotional(params.trader, params.baseToken);

            // there is no realizedPnl when increasing position
            return response;
        }

        // else: openReversePosition
        response = _swap(params);

        uint256 positionSizeAbs = positionSize.abs();

        // position size based closedRatio
        uint256 closedRatio = FullMath.mulDiv(response.deltaAvailableBase, 1 ether, positionSizeAbs);

        // TODO change _swap.response.deltaAvailableQuote to int
        deltaAvailableQuote = params.isBaseToQuote
            ? response.deltaAvailableQuote.toInt256()
            : -response.deltaAvailableQuote.toInt256();

        int256 realizedPnl;
        // if reduce or close position (closeRatio <= 1)
        if (positionSizeAbs >= response.deltaAvailableBase) {
            // https://docs.google.com/spreadsheets/d/1QwN_UZOiASv3dPBP7bNVdLR_GTaZGUrHW3-29ttMbLs/edit#gid=148137350
            // taker:
            // step 1: long 20 base
            // openNotionalFraction = 252.53
            // openNotional = -252.53
            // step 2: short 10 base (reduce half of the position)
            // deltaAvailableQuote = 137.5
            // closeRatio = 10/20 = 0.5
            // reducedOpenNotional = oldOpenNotional * closedRatio = -252.53 * 0.5 = -126.265
            // realizedPnl = deltaAvailableQuote + reducedOpenNotional = 137.5 + -126.265 = 11.235
            // openNotionalFraction = oldOpenNotionalFraction - deltaAvailableQuote + realizedPnl
            //                      = 252.53 - 137.5 + 11.235 = 126.265
            // openNotional = -openNotionalFraction = 126.265
            int256 reducedOpenNotional = oldOpenNotional.mul(closedRatio.toInt256()).divideBy10_18();
            realizedPnl = deltaAvailableQuote.add(reducedOpenNotional);
        } else {
            // else: opens a larger reverse position

            // https://docs.google.com/spreadsheets/d/1QwN_UZOiASv3dPBP7bNVdLR_GTaZGUrHW3-29ttMbLs/edit#gid=668982944
            // taker:
            // step 1: long 20 base
            // openNotionalFraction = 252.53
            // openNotional = -252.53
            // step 2: short 30 base (open a larger reverse position)
            // deltaAvailableQuote = 337.5
            // closeRatio = 30/20 = 1.5
            // closedPositionNotional = deltaAvailableQuote / closeRatio = 337.5 / 1.5 = 225
            // remainsPositionNotional = deltaAvailableQuote - closedPositionNotional = 337.5 - 225 = 112.5
            // realizedPnl = closedPositionNotional + oldOpenNotional = -252.53 + 225 = -27.53
            // openNotionalFraction = oldOpenNotionalFraction - deltaAvailableQuote + realizedPnl
            //                      = 252.53 - 337.5 + -27.53 = -112.5
            // openNotional = -openNotionalFraction = remainsPositionNotional = 112.5
            int256 closedPositionNotional = deltaAvailableQuote.mul(1 ether).div(closedRatio.toInt256());
            realizedPnl = oldOpenNotional.add(closedPositionNotional);
        }

        _addOpenNotionalFraction(params.trader, params.baseToken, realizedPnl.sub(deltaAvailableQuote));
        _realizePnl(params.trader, realizedPnl);
        response.openNotional = getOpenNotional(params.trader, params.baseToken);
        response.realizedPnl = realizedPnl;

        // burn excess tokens
        _burnMax(params.trader, params.baseToken);
        _burnMax(params.trader, quoteToken);
        _deregisterBaseToken(params.trader, params.baseToken);

        return response;
    }

    // caller must ensure there's enough quote available and debt
    function _realizePnl(address account, int256 deltaPnl) internal {
        if (deltaPnl == 0) {
            return;
        }

        // TODO refactor with settle()
        _accountMap[account].owedRealizedPnl = _accountMap[account].owedRealizedPnl.add(deltaPnl);

        TokenInfo storage quoteTokenInfo = _accountMap[account].tokenInfoMap[quoteToken];
        uint256 deltaPnlAbs = deltaPnl.abs();
        // has profit
        if (deltaPnl > 0) {
            quoteTokenInfo.available = quoteTokenInfo.available.sub(deltaPnlAbs);
            IMintableERC20(quoteToken).burn(deltaPnlAbs);
            return;
        }

        // deltaPnl < 0 (has loss)
        if (deltaPnlAbs > quoteTokenInfo.debt) {
            // increase quote.debt enough so that subtraction wil not underflow
            _mint(account, quoteToken, deltaPnlAbs.sub(quoteTokenInfo.debt), false);
        }
        quoteTokenInfo.debt = quoteTokenInfo.debt.sub(deltaPnlAbs);
    }

    // check here for custom fee design,
    // https://www.notion.so/perp/Customise-fee-tier-on-B2QFee-1b7244e1db63416c8651e8fa04128cdb
    // y = clearingHouseFeeRatio, x = uniswapFeeRatio
    function _swap(InternalSwapParams memory params) internal returns (SwapResponse memory) {
        Funding.Growth memory updatedGlobalFundingGrowth =
            _settleFundingAndUpdateFundingGrowth(params.trader, params.baseToken);

        Exchange.SwapResponse memory response =
            Exchange(exchange).swap(
                Exchange.SwapParams({
                    trader: params.trader,
                    baseToken: params.baseToken,
                    isBaseToQuote: params.isBaseToQuote,
                    isExactInput: params.isExactInput,
                    amount: params.amount,
                    sqrtPriceLimitX96: params.sqrtPriceLimitX96,
                    updatedGlobalFundingGrowth: updatedGlobalFundingGrowth
                })
            );

        {
            // update internal states
            // examples:
            // https://www.figma.com/file/xuue5qGH4RalX7uAbbzgP3/swap-accounting-and-events?node-id=0%3A1
            TokenInfo storage baseTokenInfo = _accountMap[params.trader].tokenInfoMap[params.baseToken];
            TokenInfo storage quoteTokenInfo = _accountMap[params.trader].tokenInfoMap[quoteToken];

            baseTokenInfo.available = baseTokenInfo
                .available
                .toInt256()
                .add(response.exchangedPositionSize)
                .toUint256();
            quoteTokenInfo.available = quoteTokenInfo
                .available
                .toInt256()
                .add(response.exchangedPositionNotional)
                .toUint256()
                .sub(response.fee);

            _accountMap[insuranceFund].owedRealizedPnl = _accountMap[insuranceFund].owedRealizedPnl.add(
                response.insuranceFundFee.toInt256()
            );
        }

        {
            // update timestamp of the first tx in this market
            if (_firstTradedTimestampMap[params.baseToken] == 0) {
                _firstTradedTimestampMap[params.baseToken] = _blockTimestamp();
            }
        }

        return
            SwapResponse(
                response.exchangedPositionSize.abs(), // deltaAvailableBase
                response.exchangedPositionNotional.sub(response.fee.toInt256()).abs(), // deltaAvailableQuote
                response.exchangedPositionSize, // exchangedPositionSize
                response.exchangedPositionNotional, // exchangedPositionNotional
                response.fee, // fee
                0, // openNotional
                0 // realizedPnl
            );
    }

    function _removeLiquidity(InternalRemoveLiquidityParams memory params)
        private
        returns (RemoveLiquidityResponse memory)
    {
        _settleFundingAndUpdateFundingGrowth(params.maker, params.baseToken);
        Exchange.RemoveLiquidityResponse memory response;
        {
            uint256 baseBalanceBefore = IERC20Metadata(params.baseToken).balanceOf(address(this));
            uint256 quoteBalanceBefore = IERC20Metadata(quoteToken).balanceOf(address(this));

            response = Exchange(exchange).removeLiquidity(
                Exchange.RemoveLiquidityParams({
                    maker: params.maker,
                    baseToken: params.baseToken,
                    lowerTick: params.lowerTick,
                    upperTick: params.upperTick,
                    liquidity: params.liquidity
                })
            );

            // burn base/quote fee
            // base/quote fee of all makers in the range of lowerTick and upperTick should be
            // balanceAfter - balanceBefore - response.base / response.quote
            IMintableERC20(params.baseToken).burn(
                IERC20Metadata(params.baseToken).balanceOf(address(this)).sub(baseBalanceBefore).sub(response.base)
            );
            IMintableERC20(quoteToken).burn(
                IERC20Metadata(quoteToken).balanceOf(address(this)).sub(quoteBalanceBefore).sub(response.quote)
            );
        }
        {
            uint256 removedQuoteAmount = response.quote.add(response.fee);
            TokenInfo storage baseTokenInfo = _accountMap[params.maker].tokenInfoMap[params.baseToken];
            TokenInfo storage quoteTokenInfo = _accountMap[params.maker].tokenInfoMap[quoteToken];
            baseTokenInfo.available = baseTokenInfo.available.add(response.base);
            quoteTokenInfo.available = quoteTokenInfo.available.add(removedQuoteAmount);
            _addOpenNotionalFraction(params.maker, params.baseToken, -(removedQuoteAmount.toInt256()));
        }

        // burn all unnecessary tokens
        _burnMax(params.maker, params.baseToken);
        _burnMax(params.maker, quoteToken);

        emit LiquidityChanged(
            params.maker,
            params.baseToken,
            quoteToken,
            params.lowerTick,
            params.upperTick,
            -response.base.toInt256(),
            -response.quote.toInt256(),
            -params.liquidity.toInt128(),
            response.fee
        );

        return RemoveLiquidityResponse({ quote: response.quote, base: response.base, fee: response.fee });
    }

    function _openPosition(InternalOpenPositionParams memory params) internal returns (SwapResponse memory) {
        SwapResponse memory swapResponse =
            _swapAndCalculateOpenNotional(
                InternalSwapParams({
                    trader: params.trader,
                    baseToken: params.baseToken,
                    isBaseToQuote: params.isBaseToQuote,
                    isExactInput: params.isExactInput,
                    amount: params.amount,
                    sqrtPriceLimitX96: params.sqrtPriceLimitX96
                })
            );

        // if this is the last position being closed, settle the remaining quote
        // must after burnMax(quote)
        if (_accountMap[params.trader].tokens.length == 0) {
            TokenInfo memory quoteTokenInfo = getTokenInfo(params.trader, quoteToken);
            _realizePnl(params.trader, quoteTokenInfo.available.toInt256().sub(quoteTokenInfo.debt.toInt256()));
        }

        if (!params.skipMarginRequirementCheck) {
            // it's not closing the position, check margin ratio
            _requireEnoughFreeCollateral(params.trader);
        }

        emit PositionChanged(
            params.trader,
            params.baseToken,
            swapResponse.exchangedPositionSize,
            swapResponse.exchangedPositionNotional,
            swapResponse.fee,
            swapResponse.openNotional,
            swapResponse.realizedPnl
        );

        return swapResponse;
    }

    function _closePosition(
        address trader,
        address baseToken,
        uint160 sqrtPriceLimitX96
    ) internal returns (SwapResponse memory) {
        int256 positionSize = getPositionSize(trader, baseToken);

        // CH_PSZ: position size is zero
        require(positionSize != 0, "CH_PSZ");

        // must before price impact check
        Exchange(exchange).saveTickBeforeFirstSwapThisBlock(baseToken);

        // if trader is on long side, baseToQuote: true, exactInput: true
        // if trader is on short side, baseToQuote: false (quoteToBase), exactInput: false (exactOutput)
        bool isLong = positionSize > 0 ? true : false;

        Exchange.PriceLimitParams memory params =
            Exchange.PriceLimitParams({
                baseToken: baseToken,
                isBaseToQuote: isLong,
                isExactInput: isLong,
                amount: positionSize.abs(),
                sqrtPriceLimitX96: sqrtPriceLimitX96
            });

        // simulate the tx to see if it isOverPriceLimit; if true, partially close the position
        if (partialCloseRatio > 0 && Exchange(exchange).isOverPriceLimit(params)) {
            params.amount = params.amount.mul(partialCloseRatio).divideBy10_18();
        }

        return
            _openPosition(
                InternalOpenPositionParams({
                    trader: trader,
                    baseToken: params.baseToken,
                    isBaseToQuote: params.isBaseToQuote,
                    isExactInput: params.isExactInput,
                    amount: params.amount,
                    sqrtPriceLimitX96: sqrtPriceLimitX96,
                    skipMarginRequirementCheck: true
                })
            );
    }

    function _addOpenNotionalFraction(
        address account,
        address baseToken,
        int256 delta
    ) internal {
        bytes32 accountBaseTokenId = _getAccountBaseTokenKey(account, baseToken);
        _openNotionalFractionMap[accountBaseTokenId] = _openNotionalFractionMap[accountBaseTokenId].add(delta);
    }

    function _settleFundingAndUpdateFundingGrowth(address trader, address baseToken)
        private
        returns (Funding.Growth memory updatedGlobalFundingGrowth)
    {
        updatedGlobalFundingGrowth = _getUpdatedGlobalFundingGrowth(baseToken);
        int256 fundingPayment =
            _getPendingFundingPaymentAndUpdateLastFundingGrowth(trader, baseToken, updatedGlobalFundingGrowth);

        if (fundingPayment != 0) {
            _accountMap[trader].owedRealizedPnl = _accountMap[trader].owedRealizedPnl.sub(fundingPayment);
            emit FundingSettled(trader, baseToken, fundingPayment);
        }

        // only update in the first tx of a block
        if (_lastSettledTimestampMap[baseToken] != _blockTimestamp()) {
            Funding.Growth storage outdatedGlobalFundingGrowth = _globalFundingGrowthX96Map[baseToken];
            (
                _lastSettledTimestampMap[baseToken],
                outdatedGlobalFundingGrowth.twPremiumX96,
                outdatedGlobalFundingGrowth.twPremiumDivBySqrtPriceX96
            ) = (
                _blockTimestamp(),
                updatedGlobalFundingGrowth.twPremiumX96,
                updatedGlobalFundingGrowth.twPremiumDivBySqrtPriceX96
            );

            emit GlobalFundingGrowthUpdated(
                baseToken,
                updatedGlobalFundingGrowth.twPremiumX96,
                updatedGlobalFundingGrowth.twPremiumDivBySqrtPriceX96
            );
        }
    }

    function _getPendingFundingPaymentAndUpdateLastFundingGrowth(
        address trader,
        address baseToken,
        Funding.Growth memory updatedGlobalFundingGrowth
    ) internal returns (int256 fundingPayment) {
        _requireHasBaseToken(baseToken);

        int256 liquidityCoefficientInFundingPayment =
            Exchange(exchange).getPendingFundingPaymentAndUpdateLastFundingGrowth(
                trader,
                baseToken,
                updatedGlobalFundingGrowth
            );

        Account storage account = _accountMap[trader];
        int256 availableAndDebtCoefficientInFundingPayment =
            _getAvailableAndDebtCoefficientInFundingPayment(
                account.tokenInfoMap[baseToken],
                updatedGlobalFundingGrowth.twPremiumX96,
                account.lastTwPremiumGrowthGlobalX96Map[baseToken]
            );

        fundingPayment = liquidityCoefficientInFundingPayment.add(availableAndDebtCoefficientInFundingPayment).div(
            1 days
        );

        // update fundingGrowth of funding payment coefficient from available and debt
        account.lastTwPremiumGrowthGlobalX96Map[baseToken] = updatedGlobalFundingGrowth.twPremiumX96;
    }

    //
    // INTERNAL VIEW FUNCTIONS
    //

    // -------------------------------
    // --- funding related getters ---

    function _getPendingFundingPayment(
        address trader,
        address baseToken,
        Funding.Growth memory updatedGlobalFundingGrowth
    ) internal view returns (int256 fundingPayment) {
        _requireHasBaseToken(baseToken);
        Account storage account = _accountMap[trader];
        bytes32[] memory orderIds = Exchange(exchange).getOpenOrderIds(trader, baseToken);

        int256 liquidityCoefficientInFundingPayment;
        // funding of liquidity

        // TODO merge into 1 exchange funciton
        for (uint256 i = 0; i < orderIds.length; i++) {
            Exchange.OpenOrder memory order = Exchange(exchange).getOpenOrderById(orderIds[i]);
            Tick.FundingGrowthRangeInfo memory fundingGrowthRangeInfo =
                Exchange(exchange).getTickFundingGrowthRangeInfo(
                    baseToken,
                    order.lowerTick,
                    order.upperTick,
                    updatedGlobalFundingGrowth.twPremiumX96,
                    updatedGlobalFundingGrowth.twPremiumDivBySqrtPriceX96
                );

            liquidityCoefficientInFundingPayment = liquidityCoefficientInFundingPayment.add(
                _getLiquidityCoefficientInFundingPayment(order, fundingGrowthRangeInfo)
            );
        }

        int256 availableAndDebtCoefficientInFundingPayment =
            _getAvailableAndDebtCoefficientInFundingPayment(
                account.tokenInfoMap[baseToken],
                updatedGlobalFundingGrowth.twPremiumX96,
                account.lastTwPremiumGrowthGlobalX96Map[baseToken]
            );

        fundingPayment = fundingPayment
            .add(liquidityCoefficientInFundingPayment)
            .add(availableAndDebtCoefficientInFundingPayment)
            .div(1 days);
    }

    function _getAllPendingFundingPayment(address trader) internal view returns (int256 fundingPayment) {
        for (uint256 i = 0; i < _accountMap[trader].tokens.length; i++) {
            address baseToken = _accountMap[trader].tokens[i];
            if (_isPoolExistent(baseToken)) {
                fundingPayment = fundingPayment.add(getPendingFundingPayment(trader, baseToken));
            }
        }
    }

    function _getUpdatedGlobalFundingGrowth(address baseToken)
        private
        view
        returns (Funding.Growth memory updatedGlobalFundingGrowth)
    {
        Funding.Growth storage outdatedGlobalFundingGrowth = _globalFundingGrowthX96Map[baseToken];

        uint256 lastSettledTimestamp = _lastSettledTimestampMap[baseToken];
        if (lastSettledTimestamp != _blockTimestamp() && lastSettledTimestamp != 0) {
            int256 twPremiumDeltaX96 =
                _getMarkTwapX96(baseToken).toInt256().sub(_getIndexPrice(baseToken).formatX10_18ToX96().toInt256()).mul(
                    _blockTimestamp().sub(lastSettledTimestamp).toInt256()
                );

            updatedGlobalFundingGrowth.twPremiumX96 = outdatedGlobalFundingGrowth.twPremiumX96.add(twPremiumDeltaX96);

            // overflow inspection:
            // assuming premium = 1 billion (1e9), time diff = 1 year (3600 * 24 * 365)
            // log(1e9 * 2^96 * (3600 * 24 * 365) * 2^96) / log(2) = 246.8078491997 < 255
            updatedGlobalFundingGrowth.twPremiumDivBySqrtPriceX96 = outdatedGlobalFundingGrowth
                .twPremiumDivBySqrtPriceX96
                .add(
                (twPremiumDeltaX96.mul(PerpFixedPoint96.IQ96)).div(
                    uint256(Exchange(exchange).getSqrtMarkPriceX96(baseToken)).toInt256()
                )
            );
        } else {
            // if this is the latest updated block, values in _globalFundingGrowthX96Map are up-to-date already
            updatedGlobalFundingGrowth = outdatedGlobalFundingGrowth;
        }
    }

    function _getLiquidityCoefficientInFundingPayment(
        Exchange.OpenOrder memory order,
        Tick.FundingGrowthRangeInfo memory fundingGrowthRangeInfo
    ) internal view returns (int256 liquidityCoefficientInFundingPayment) {
        uint160 sqrtPriceX96AtUpperTick = TickMath.getSqrtRatioAtTick(order.upperTick);

        // base amount below the range
        uint256 baseAmountBelow =
            Exchange(exchange).getAmount0ForLiquidity(
                TickMath.getSqrtRatioAtTick(order.lowerTick),
                sqrtPriceX96AtUpperTick,
                order.liquidity
            );
        int256 fundingBelowX96 =
            baseAmountBelow.toInt256().mul(
                fundingGrowthRangeInfo.twPremiumGrowthBelowX96.sub(order.lastTwPremiumGrowthBelowX96)
            );

        // funding inside the range =
        // liquidity * (ΔtwPremiumDivBySqrtPriceGrowthInsideX96 - ΔtwPremiumGrowthInsideX96 / sqrtPriceAtUpperTick)
        int256 fundingInsideX96 =
            uint256(order.liquidity).toInt256().mul(
                // ΔtwPremiumDivBySqrtPriceGrowthInsideX96
                fundingGrowthRangeInfo
                    .twPremiumDivBySqrtPriceGrowthInsideX96
                    .sub(order.lastTwPremiumDivBySqrtPriceGrowthInsideX96)
                    .sub(
                    // ΔtwPremiumGrowthInsideX96
                    (
                        fundingGrowthRangeInfo.twPremiumGrowthInsideX96.sub(order.lastTwPremiumGrowthInsideX96).mul(
                            PerpFixedPoint96.IQ96
                        )
                    )
                        .div(sqrtPriceX96AtUpperTick)
                )
            );

        return fundingBelowX96.add(fundingInsideX96).div(PerpFixedPoint96.IQ96);
    }

    function _getAvailableAndDebtCoefficientInFundingPayment(
        TokenInfo memory tokenInfo,
        int256 twPremiumGrowthGlobalX96,
        int256 lastTwPremiumGrowthGlobalX96
    ) internal pure returns (int256 availableAndDebtCoefficientInFundingPayment) {
        return
            tokenInfo
                .available
                .toInt256()
                .sub(tokenInfo.debt.toInt256())
                .mul(twPremiumGrowthGlobalX96.sub(lastTwPremiumGrowthGlobalX96))
                .div(PerpFixedPoint96.IQ96);
    }

    function _getMarkTwapX96(address token) internal view returns (uint256) {
        uint32 twapIntervalArg = twapInterval;

        // shorten twapInterval if there is no prior observation
        if (_firstTradedTimestampMap[token] == 0) {
            twapIntervalArg = 0;
        } else if (twapIntervalArg > _blockTimestamp().sub(_firstTradedTimestampMap[token])) {
            // overflow inspection:
            // 2 ^ 32 = 4,294,967,296 > 100 years = 60 * 60 * 24 * 365 * 100 = 3,153,600,000
            twapIntervalArg = uint32(_blockTimestamp().sub(_firstTradedTimestampMap[token]));
        }

        return Exchange(exchange).getSqrtMarkTwapX96(token, twapIntervalArg);
    }

    // --- funding related getters ---
    // -------------------------------

    function _getIndexPrice(address token) internal view returns (uint256) {
        return IIndexPrice(token).getIndexPrice(twapInterval);
    }

    // return decimals 18
    function _getTotalInitialMarginRequirement(address trader) internal view returns (uint256) {
        // right now we have only one quote token USDC, which is equivalent to our internal accounting unit.
        uint256 quoteDebtValue = _accountMap[trader].tokenInfoMap[quoteToken].debt;
        uint256 totalPositionValue = _getTotalAbsPositionValue(trader);
        uint256 totalBaseDebtValue = _getTotalBaseDebtValue(trader);
        return Math.max(totalPositionValue, totalBaseDebtValue.add(quoteDebtValue)).mul(imRatio).divideBy10_18();
    }

    function _getTotalMinimumMarginRequirement(address trader) internal view returns (uint256) {
        return _getTotalAbsPositionValue(trader).mul(mmRatio).divideBy10_18();
    }

    function _getDebtValue(address token, uint256 amount) internal view returns (uint256) {
        return amount.mul(_getIndexPrice(token)).divideBy10_18();
    }

    // return in settlement token decimals
    function _getTotalCollateralValue(address trader) internal view returns (int256) {
        int256 owedRealizedPnl = _accountMap[trader].owedRealizedPnl;
        return
            IVault(vault).balanceOf(trader).addS(
                owedRealizedPnl.sub(_getAllPendingFundingPayment(trader)),
                _settlementTokenDecimals
            );
    }

    // TODO refactor with _getTotalBaseDebtValue and getTotalUnrealizedPnl
    function _getTotalAbsPositionValue(address trader) internal view returns (uint256) {
        address[] memory tokens = _accountMap[trader].tokens;
        uint256 totalPositionValue;
        uint256 tokenLen = tokens.length;
        for (uint256 i = 0; i < tokenLen; i++) {
            address baseToken = tokens[i];
            if (_isPoolExistent(baseToken)) {
                // will not use negative value in this case
                uint256 positionValue = getPositionValue(trader, baseToken, 0).abs();
                totalPositionValue = totalPositionValue.add(positionValue);
            }
        }
        return totalPositionValue;
    }

    function _getTotalBaseDebtValue(address trader) internal view returns (uint256) {
        Account storage account = _accountMap[trader];
        uint256 totalBaseDebtValue;
        uint256 tokenLen = account.tokens.length;
        for (uint256 i = 0; i < tokenLen; i++) {
            address baseToken = account.tokens[i];
            if (_isPoolExistent(baseToken)) {
                uint256 baseDebtValue = _getDebtValue(baseToken, account.tokenInfoMap[baseToken].debt);
                totalBaseDebtValue = totalBaseDebtValue.add(baseDebtValue);
            }
        }
        return totalBaseDebtValue;
    }

    function _getPositionSize(
        address trader,
        address baseToken,
        uint160 sqrtMarkPriceX96
    ) internal view returns (int256) {
        TokenInfo memory baseTokenInfo = _accountMap[trader].tokenInfoMap[baseToken];
        uint256 vBaseAmount =
            baseTokenInfo.available.add(
                Exchange(exchange).getTotalTokenAmountInPool(
                    trader,
                    baseToken,
                    sqrtMarkPriceX96,
                    true // get base token amount
                )
            );

        // NOTE: when a token goes into UniswapV3 pool (addLiquidity or swap), there would be 1 wei rounding error
        // for instance, maker adds liquidity with 2 base (2000000000000000000),
        // the actual base amount in pool would be 1999999999999999999
        int256 positionSize = vBaseAmount.toInt256().sub(baseTokenInfo.debt.toInt256());
        return positionSize.abs() < _DUST ? 0 : positionSize;
    }

    function _isPoolExistent(address baseToken) internal view returns (bool) {
        return Exchange(exchange).getPool(baseToken) != address(0);
    }

    function _isIncreasePosition(
        address trader,
        address baseToken,
        bool isBaseToQuote
    ) internal view returns (bool) {
        // increase position == old/new position are in the same direction
        int256 positionSize = getPositionSize(trader, baseToken);
        bool isOldPositionShort = positionSize < 0 ? true : false;
        return (positionSize == 0 || isOldPositionShort == isBaseToQuote);
    }

    function _getAccountBaseTokenKey(address account, address baseToken) internal pure returns (bytes32) {
        return keccak256(abi.encodePacked(account, baseToken));
    }

    function _msgSender() internal view override(BaseRelayRecipient, Context) returns (address payable) {
        return super._msgSender();
    }

    function _msgData() internal view override(BaseRelayRecipient, Context) returns (bytes memory) {
        return super._msgData();
    }

    function _requireHasBaseToken(address baseToken) internal view {
        // CH_BTNE: base token not exists
        require(_isPoolExistent(baseToken), "CH_BTNE");
    }

    function _requireEnoughFreeCollateral(address trader) internal view {
        // CH_NEAV: not enough account value
        require(getFreeCollateralWithBalance(trader, IVault(vault).balanceOf(trader)) >= 0, "CH_NEAV");
    }
}<|MERGE_RESOLUTION|>--- conflicted
+++ resolved
@@ -336,15 +336,10 @@
 
     function addLiquidity(AddLiquidityParams calldata params)
         external
-<<<<<<< HEAD
         whenNotPaused
         nonReentrant
         checkDeadline(params.deadline)
-=======
-        nonReentrant()
-        checkDeadline(params.deadline)
         returns (AddLiquidityResponse memory)
->>>>>>> 50609cbf
     {
         _requireHasBaseToken(params.baseToken);
 
