--- conflicted
+++ resolved
@@ -88,11 +88,6 @@
 }
 
 export async function getMarketTwap(exchange: Exchange, baseToken: BaseToken, interval: number) {
-<<<<<<< HEAD
-    const sqrtPrice = await exchange.getSqrtMarkTwapX96(baseToken.address, interval)
+    const sqrtPrice = await exchange.getSqrtMarketTwapX96(baseToken.address, interval)
     return formatSqrtPriceX96ToPrice(sqrtPrice)
-=======
-    const sqrtPrice = await exchange.getSqrtMarketTwapX96(baseToken.address, interval)
-    return formatSqrtPriceX96ToPrice(sqrtPrice, 18)
->>>>>>> 0e69d0b8
 }