import { BaseContract, BigNumber, BigNumberish } from "ethers"
import { BaseToken, Exchange, TestAccountBalance, UniswapV3Pool, VirtualToken } from "../../typechain"

import { MockContract } from "@eth-optimism/smock"
import { LogDescription } from "@ethersproject/abi"
import { TransactionReceipt } from "@ethersproject/abstract-provider"
import bn from "bignumber.js"
import { parseEther } from "ethers/lib/utils"

bn.config({ EXPONENTIAL_AT: 999999, DECIMAL_PLACES: 40 })

export function encodePriceSqrt(reserve1: BigNumberish, reserve0: BigNumberish): BigNumber {
    return BigNumber.from(
        new bn(reserve1.toString())
            .div(reserve0.toString())
            .sqrt()
            .multipliedBy(new bn(2).pow(96))
            .integerValue(3)
            .toString(),
    )
}

function bigNumberToBig(val: BigNumber, decimals: number = 18): bn {
    return new bn(val.toString()).div(new bn(10).pow(decimals))
}

export function formatSqrtPriceX96ToPrice(value: BigNumber, decimals: number = 18): string {
    return bigNumberToBig(value, 0).div(new bn(2).pow(96)).pow(2).dp(decimals).toString()
}

export function getMarginRatio(accountValue: BigNumber, totalAbsPositionValue: BigNumber): bn {
    return new bn(accountValue.toString()).div(totalAbsPositionValue.toString())
}

export function calculateLiquidatePositionSize(
    positionSize: BigNumber,
    totalAbsPositionValue: BigNumber,
    absPositionValue: BigNumber,
): BigNumber {
    // max liquidate ratio = MIN(1, 0.5 * totalAbsPositionValue / liquidatePositionValue)
    let liquidateRatio = new bn(totalAbsPositionValue.toString())
        .div(2)
        .div(new bn(absPositionValue.toString()))
        .decimalPlaces(6, 1)
    liquidateRatio = bn.min(new bn(1), liquidateRatio)
    return BigNumber.from(new bn(positionSize.toString()).multipliedBy(liquidateRatio).integerValue(1).toString())
}

export function sortedTokens(
    tokenA: VirtualToken,
    tokenB: VirtualToken,
): { token0: VirtualToken; token1: VirtualToken } {
    const [token0, token1] = [tokenA, tokenB].sort((tokenA, tokenB) =>
        tokenA.address.toLowerCase() < tokenB.address.toLowerCase() ? -1 : 1,
    )
    return { token0, token1 }
}

export function isAscendingTokenOrder(addr0: string, addr1: string): boolean {
    return addr0.toLowerCase() < addr1.toLowerCase()
}

export function filterLogs(receipt: TransactionReceipt, topic: string, baseContract: BaseContract): LogDescription[] {
    return receipt.logs.filter(log => log.topics[0] === topic).map(log => baseContract.interface.parseLog(log))
}

export async function mockIndexPrice(mockedPriceFeedDispatcher: MockContract, price: string) {
    // decimals of PriceFeedDispatcher is 18, thus parseEther()
    mockedPriceFeedDispatcher.smocked.getDispatchedPrice.will.return.with(parseEther(price))
}

export async function syncIndexToMarketPrice(mockedPriceFeedDispatcher: MockContract, pool: UniswapV3Pool) {
    const slot0 = await pool.slot0()
    const sqrtPrice = slot0.sqrtPriceX96
    const price = formatSqrtPriceX96ToPrice(sqrtPrice)
    mockIndexPrice(mockedPriceFeedDispatcher, price)
}

export async function syncMarkPriceToMarketPrice(
    accountBalance: TestAccountBalance,
    baseToken: string,
    pool: UniswapV3Pool,
) {
    const slot0 = await pool.slot0()
    const sqrtPrice = slot0.sqrtPriceX96
    const price = formatSqrtPriceX96ToPrice(sqrtPrice)
    await accountBalance.mockMarkPrice(baseToken, parseEther(price))
}

export async function getMarketTwap(exchange: Exchange, baseToken: BaseToken, interval: number) {
<<<<<<< HEAD
    const sqrtPrice = await exchange.getSqrtMarkTwapX96(baseToken.address, interval)
=======
    const sqrtPrice = await exchange.getSqrtMarketTwapX96(baseToken.address, interval)
>>>>>>> cde1ddec
    return formatSqrtPriceX96ToPrice(sqrtPrice)
}<|MERGE_RESOLUTION|>--- conflicted
+++ resolved
@@ -88,10 +88,6 @@
 }
 
 export async function getMarketTwap(exchange: Exchange, baseToken: BaseToken, interval: number) {
-<<<<<<< HEAD
-    const sqrtPrice = await exchange.getSqrtMarkTwapX96(baseToken.address, interval)
-=======
     const sqrtPrice = await exchange.getSqrtMarketTwapX96(baseToken.address, interval)
->>>>>>> cde1ddec
     return formatSqrtPriceX96ToPrice(sqrtPrice)
 }