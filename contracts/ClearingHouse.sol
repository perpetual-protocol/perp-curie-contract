pragma solidity 0.7.6;
pragma abicoder v2;

import { Ownable } from "@openzeppelin/contracts/access/Ownable.sol";
import { Math } from "@openzeppelin/contracts/math/Math.sol";
import { SafeMath } from "@openzeppelin/contracts/math/SafeMath.sol";
import { SignedSafeMath } from "@openzeppelin/contracts/math/SignedSafeMath.sol";
import { ReentrancyGuard } from "@openzeppelin/contracts/utils/ReentrancyGuard.sol";
import { SafeCast } from "@openzeppelin/contracts/utils/SafeCast.sol";
import { IUniswapV3Pool } from "@uniswap/v3-core/contracts/interfaces/IUniswapV3Pool.sol";
import { TransferHelper } from "@uniswap/lib/contracts/libraries/TransferHelper.sol";
import { IUniswapV3MintCallback } from "@uniswap/v3-core/contracts/interfaces/callback/IUniswapV3MintCallback.sol";
import { IUniswapV3SwapCallback } from "@uniswap/v3-core/contracts/interfaces/callback/IUniswapV3SwapCallback.sol";
import { FullMath } from "@uniswap/v3-core/contracts/libraries/FullMath.sol";
import { FixedPoint128 } from "@uniswap/v3-core/contracts/libraries/FixedPoint128.sol";
import { FixedPoint96 } from "@uniswap/v3-core/contracts/libraries/FixedPoint96.sol";
import { SwapMath } from "@uniswap/v3-core/contracts/libraries/SwapMath.sol";
import { TickMath } from "@uniswap/v3-core/contracts/libraries/TickMath.sol";
import { LiquidityMath } from "@uniswap/v3-core/contracts/libraries/LiquidityMath.sol";
import { UniswapV3Broker } from "./lib/UniswapV3Broker.sol";
import { PerpMath } from "./lib/PerpMath.sol";
import { IMintableERC20 } from "./interface/IMintableERC20.sol";
import { IERC20Metadata } from "./interface/IERC20Metadata.sol";
import { ISettlement } from "./interface/ISettlement.sol";
import { IIndexPrice } from "./interface/IIndexPrice.sol";
import { ArbBlockContext } from "./util/ArbBlockContext.sol";
<<<<<<< HEAD
import { Tick } from "./lib/Tick.sol";

contract ClearingHouse is IUniswapV3MintCallback, IUniswapV3SwapCallback, ArbBlockContext, ReentrancyGuard, Ownable {
=======
import { Vault } from "./Vault.sol";

contract ClearingHouse is
    IUniswapV3MintCallback,
    IUniswapV3SwapCallback,
    ISettlement,
    ReentrancyGuard,
    ArbBlockContext,
    Ownable
{
>>>>>>> 8e785c4e
    using SafeMath for uint256;
    using SafeMath for uint160;
    using SafeCast for uint256;
    using SafeCast for uint128;
    using SignedSafeMath for int256;
    using SafeCast for int256;
    using PerpMath for uint256;
    using PerpMath for int256;
    using PerpMath for uint160;
    using Tick for mapping(int24 => uint256);

    //
    // events
    //
    event PoolAdded(address indexed baseToken, uint24 indexed feeRatio, address indexed pool);
    event Minted(address indexed trader, address indexed token, uint256 amount);
    event Burned(address indexed trader, address indexed token, uint256 amount);
    event LiquidityChanged(
        address indexed maker,
        address indexed baseToken,
        address indexed quoteToken,
        int24 lowerTick,
        int24 upperTick,
        // amount of base token added to the liquidity (excl. fee) (+: add liquidity, -: remove liquidity)
        int256 base,
        // amount of quote token added to the liquidity (excl. fee) (+: add liquidity, -: remove liquidity)
        int256 quote,
        int128 liquidity, // amount of liquidity unit added (+: add liquidity, -: remove liquidity)
        uint256 quoteFee // amount of quote token the maker received as fee
    );
    event FundingRateUpdated(address indexed baseToken, int256 rate, uint256 underlyingPrice);
    event FundingSettled(
        address indexed trader,
        address indexed token,
        uint256 nextPremiumFractionIndex,
        int256 amount // +: trader pays, -: trader receives
    );

    event Swapped(
        address indexed trader,
        address indexed baseToken,
        int256 exchangedPositionSize,
        uint256 exchangedPositionNotional,
        uint256 fee,
        int256 fundingPayment,
        uint256 badDebt
    );

    //
    // Struct
    //

    struct Account {
        address[] tokens; // all tokens (base only) this account is in debt of
        // key: token address, e.g. vETH...
        mapping(address => TokenInfo) tokenInfoMap; // balance & debt info of each token
        // key: token address, e.g. vETH, vUSDC...
        mapping(address => MakerPosition) makerPositionMap; // open orders for maker
        // key: token address, value: next premium fraction index for settling funding payment
        mapping(address => uint256) nextPremiumFractionIndexMap;
    }

    struct TokenInfo {
        uint256 available; // amount available in CH
        uint256 debt;
    }

    /// @param feeGrowthInsideClearingHouseLastX128 there is only quote fee in ClearingHouse
    /// @param feeGrowthInsideUniswapLastX128 we only care about quote fee
    struct OpenOrder {
        uint128 liquidity;
        int24 lowerTick;
        int24 upperTick;
        uint256 feeGrowthInsideClearingHouseLastX128;
        uint256 feeGrowthInsideUniswapLastX128;
    }

    struct MakerPosition {
        bytes32[] orderIds;
        // key: order id
        mapping(bytes32 => OpenOrder) openOrderMap;
    }

    struct FundingHistory {
        int256 premiumFractions;
        uint160 sqrtMarkPriceX96;
    }

    struct AddLiquidityParams {
        address baseToken;
        uint256 base;
        uint256 quote;
        int24 lowerTick;
        int24 upperTick;
    }

    /// @param liquidity collect fee when 0
    struct RemoveLiquidityParams {
        address baseToken;
        int24 lowerTick;
        int24 upperTick;
        uint128 liquidity;
    }

    struct InternalRemoveLiquidityParams {
        address maker;
        address baseToken;
        int24 lowerTick;
        int24 upperTick;
        uint128 liquidity;
    }

    struct SwapParams {
        address baseToken;
        bool isBaseToQuote;
        bool isExactInput;
        uint256 amount;
        uint160 sqrtPriceLimitX96; // price slippage protection
    }

    struct SwapStep {
        uint160 initialSqrtPriceX96;
        int24 nextTick;
        bool isNextTickInitialized;
        uint160 nextSqrtPriceX96;
        uint256 amountOut;
    }

    struct SwapState {
        int24 tick;
        uint160 sqrtPriceX96;
        int256 amountSpecifiedRemaining;
        uint256 feeGrowthGlobalX128;
        uint128 liquidity;
    }

    struct OpenPositionParams {
        address baseToken;
        bool isBaseToQuote;
        bool isExactInput;
        uint256 amount;
        uint160 sqrtPriceLimitX96; // price slippage protection
    }

    struct SwapCallbackData {
        bytes path;
        address payer;
    }

    // 10 wei
    uint256 private constant _DUST = 10;

    //
    // state variables
    //
    uint256 public imRatio = 0.1 ether; // initial-margin ratio, 10%
    uint256 public mmRatio = 0.0625 ether; // minimum-margin ratio, 6.25%

    address public immutable quoteToken;
    address public immutable uniswapV3Factory;
    address public vault;

    // key: base token, value: pool
    mapping(address => address) private _poolMap;

    // key: trader
    mapping(address => Account) private _accountMap;

    // first key: base token, second key: tick index
    // value: the accumulator of **quote fee transformed from base fee** outside each tick of each pool
    mapping(address => mapping(int24 => uint256)) private _feeGrowthOutsideX128TickMap;

    // value: the global accumulator of **quote fee transformed from base fee** of each pool
    // key: base token, value: pool
    mapping(address => uint256) private _feeGrowthGlobalX128Map;

    uint256 public immutable fundingPeriod;
    // key: base token
    mapping(address => uint256) private _nextFundingTimeMap;
    mapping(address => FundingHistory[]) private _fundingHistoryMap;

    constructor(
        address vaultArg,
        address quoteTokenArg,
        address uniV3FactoryArg,
        uint256 fundingPeriodArg
    ) {
        // vault is 0
        require(vaultArg != address(0), "CH_VI0");

        // quoteToken is 0
        require(quoteTokenArg != address(0), "CH_QI0");

        // uniV3Factory is 0
        require(uniV3FactoryArg != address(0), "CH_U10");

        vault = vaultArg;
        quoteToken = quoteTokenArg;
        uniswapV3Factory = uniV3FactoryArg;
        fundingPeriod = fundingPeriodArg;
    }

    //
    // EXTERNAL FUNCTIONS
    //
    function addPool(address baseToken, uint24 feeRatio) external onlyOwner {
        // to ensure the base is always token0 and quote is always token1
        // CH_IB: invalid baseToken
        require(baseToken < quoteToken, "CH_IB");
        address pool = UniswapV3Broker.getPool(uniswapV3Factory, quoteToken, baseToken, feeRatio);
        // CH_NEP: non-existent pool in uniswapV3 factory
        require(pool != address(0), "CH_NEP");
        // CH_EP: existent pool in ClearingHouse
        require(pool != _poolMap[baseToken], "CH_EP");

        _poolMap[baseToken] = pool;
        emit PoolAdded(baseToken, feeRatio, pool);
    }

    function mint(address token, uint256 amount) external nonReentrant() {
        _requireTokenExistent(token);
        // always check margin ratio
        _mint(token, amount, true);
    }

    /**
     * @param amount the amount of debt to burn
     */
    function burn(address token, uint256 amount) public nonReentrant() {
        _requireTokenExistent(token);
<<<<<<< HEAD
        _requireValidAmount(amount);

        address trader = _msgSender();

        // TODO could be optimized by letting the caller trigger it.
        //  Revise after we have defined the user-facing functions.
        if (token != quoteToken) {
            _settleFunding(trader, token);
        }

        TokenInfo storage tokenInfo = _accountMap[trader].tokenInfoMap[token];

        // CH_BTM: burn too much; can only burn the amount of debt that can be paid back with available
        require(amount <= Math.min(tokenInfo.debt, tokenInfo.available), "CH_BTM");

        // pay back debt
        tokenInfo.available = tokenInfo.available.sub(amount);
        tokenInfo.debt = tokenInfo.debt.sub(amount);

        // FIXME remove token from account.tokens if available & debt is zero

        IMintableERC20(token).burn(amount);

        emit Burned(trader, token, amount);
=======
        _burn(_msgSender(), token, amount);
>>>>>>> 8e785c4e
    }

    function swap(SwapParams memory params) public nonReentrant() returns (UniswapV3Broker.SwapResponse memory) {
        address baseTokenAddr = params.baseToken;
        _requireTokenExistent(baseTokenAddr);

        address trader = _msgSender();
        _registerBaseToken(trader, baseTokenAddr);

        // TODO could be optimized by letting the caller trigger it.
        // Revise after we have defined the user-facing functions.
        int256 settledFundingPayment = _settleFunding(trader, baseTokenAddr);

        address pool = _poolMap[baseTokenAddr];
        bool isBaseToQuote = params.isBaseToQuote;
        SwapState memory state =
            SwapState({
                tick: UniswapV3Broker.getTick(pool),
                sqrtPriceX96: UniswapV3Broker.getSqrtMarkPriceX96(pool),
                amountSpecifiedRemaining: 0,
                feeGrowthGlobalX128: _feeGrowthGlobalX128Map[baseTokenAddr],
                liquidity: UniswapV3Broker.getLiquidity(pool)
            });

        UniswapV3Broker.SwapResponse memory response =
            UniswapV3Broker.swap(
                UniswapV3Broker.SwapParams(
                    pool,
                    baseTokenAddr,
                    quoteToken,
                    isBaseToQuote,
                    params.isExactInput,
                    // TODO should mint extra base token before swap
                    isBaseToQuote ? _calcScaledAmount(pool, params.amount, true) : params.amount,
                    params.sqrtPriceLimitX96
                )
            );

        uint160 endingSqrtMarkPriceX96 = UniswapV3Broker.getSqrtMarkPriceX96(pool);
        state.amountSpecifiedRemaining = isBaseToQuote ? -(response.quote.toInt256()) : -(response.base.toInt256());

        // // we are going to replay by swapping "exactOutput" with the output token received
        // // isBaseToQuote, isExactInput
        // // t,t -> base < 0, quote > 0 -> -quote
        // // t,f -> quote < 0 -> quote
        // // f,t -> quote < 0, base > 0 -> -base
        // // f,f -> base < 0 -> base
        // int256 exactOutputAmount = isBaseToQuote ? response.quote : response.base;
        // state.amountSpecifiedRemaining = params.isExactInput ? -exactOutputAmount : exactOutputAmount;

        uint24 uniswapFeeRatio = UniswapV3Broker.getUniswapFeeRatio(pool);

        // if there is residue in amountSpecifiedRemaining, makers can get a tiny little bit less than expected,
        // which is safer for the system
        while (state.amountSpecifiedRemaining != 0 && state.sqrtPriceX96 != endingSqrtMarkPriceX96) {
            SwapStep memory step;
            step.initialSqrtPriceX96 = state.sqrtPriceX96;

            // find next tick
            // note the search is bounded in one word
            (step.nextTick, step.isNextTickInitialized) = UniswapV3Broker.getNextInitializedTickWithinOneWord(
                pool,
                state.tick,
                UniswapV3Broker.getTickSpacing(pool),
                isBaseToQuote
            );

            // get the next price of this step (either next tick's price or the ending price)
            // use sqrtPrice instead of tick is more precise
            step.nextSqrtPriceX96 = TickMath.getSqrtRatioAtTick(step.nextTick);

            // find the next swap checkpoint
            // (either reached the next price of this step, or exhausted remaining amount specified)
            (state.sqrtPriceX96, , step.amountOut, ) = SwapMath.computeSwapStep(
                state.sqrtPriceX96,
                (
                    isBaseToQuote
                        ? step.nextSqrtPriceX96 < endingSqrtMarkPriceX96
                        : step.nextSqrtPriceX96 > endingSqrtMarkPriceX96
                )
                    ? endingSqrtMarkPriceX96
                    : step.nextSqrtPriceX96,
                state.liquidity,
                state.amountSpecifiedRemaining,
                uniswapFeeRatio
            );

            state.amountSpecifiedRemaining += step.amountOut.toInt256();

            // update CH's global fee growth if there is liquidity in this range
            // note CH only collects quote fee when swapping base -> quote
            if (state.liquidity > 0 && isBaseToQuote) {
                state.feeGrowthGlobalX128 += FullMath.mulDiv(
                    FullMath.mulDiv(step.amountOut, uniswapFeeRatio, 1e6),
                    FixedPoint128.Q128,
                    state.liquidity
                );
            }

            if (state.sqrtPriceX96 == step.nextSqrtPriceX96) {
                // we have reached the tick's boundary
                if (step.isNextTickInitialized) {
                    // update the tick if it has been initialized
                    mapping(int24 => uint256) storage tickMap = _feeGrowthOutsideX128TickMap[baseTokenAddr];
                    // according to the above updating logic,
                    // if isBaseToQuote, state.feeGrowthGlobalX128 will be updated; else, will never be updated
                    tickMap.cross(step.nextTick, state.feeGrowthGlobalX128);

                    int128 liquidityNet = UniswapV3Broker.getTickLiquidityNet(pool, step.nextTick);
                    if (isBaseToQuote) liquidityNet = -liquidityNet;
                    state.liquidity = LiquidityMath.addDelta(state.liquidity, liquidityNet);
                }

                state.tick = isBaseToQuote ? step.nextTick - 1 : step.nextTick;
            } else if (state.sqrtPriceX96 != step.initialSqrtPriceX96) {
                // TODO verify is this is necessary
                // update state's tick if we are not on the boundary but the price has changed anyways since
                // the start of this step
                state.tick = TickMath.getTickAtSqrtRatio(state.sqrtPriceX96);
            }
        }

        // only update global CH fee growth when swapping base -> quote
        // because otherwise the fee is collected by the uniswap pool instead
        if (isBaseToQuote) {
            // update global states since swap state transitions are all done
            _feeGrowthGlobalX128Map[baseTokenAddr] = state.feeGrowthGlobalX128;
        }

        // due to base to quote fee/ always charge fee from quote, fee is always (uniswapFeeRatios)% of response.quote
        uint256 fee = FullMath.mulDivRoundingUp(response.quote, uniswapFeeRatio, 1e6);
        int256 exchangedPositionSize;
        int256 costBasis;
        // update internal states
        {
            TokenInfo storage baseTokenInfo = _accountMap[trader].tokenInfoMap[baseTokenAddr];
            TokenInfo storage quoteTokenInfo = _accountMap[trader].tokenInfoMap[quoteToken];

            if (isBaseToQuote) {
                // short: exchangedPositionSize <= 0 && costBasis >= 0
                exchangedPositionSize = -(_calcScaledAmount(pool, response.base, false).toInt256());
                // due to base to quote fee, costBasis(exchangedNotional) contains the fee
                // s.t. we can take the fee away from costBasis(exchangedNotional)
                costBasis = response.quote.toInt256();
            } else {
                // long: exchangedPositionSize >= 0 && costBasis <= 0
                exchangedPositionSize = response.base.toInt256();
                // as fee is charged by Uniswap pool already, costBasis(exchangedNotional) does not include fee
                costBasis = -(response.quote.sub(fee).toInt256());
            }

            baseTokenInfo.available = baseTokenInfo.available.toInt256().add(exchangedPositionSize).toUint256();
            quoteTokenInfo.available = quoteTokenInfo.available.toInt256().add(costBasis).toUint256().sub(fee);

            // examples:
            //
            // isBaseToQuote
            //   - isExactInput:
            //     alice wants to swap exact input of 1 base
            //     assume pool can swap 1 base to 100 quote (excluding fee, no slippage)
            //     pool received 1 / 0.99 = 1.010101 base (response.base)
            //     pool collect 0.010101 base fee (fake fee)
            //     pool swap 1 base to 100 quote
            //     pool output = 100 quote (response.quote)
            //     exchangedPositionSize = -1 (response.base * 0.99)
            //     exchangedNotional(costBasis) = 100 (response.quote)
            //     fee = 100 * 0.01 = 1 (response.quote * 0.01)
            //     alice.base.available = alice.base.available + exchangedPositionSize = 0 + (-1) = -1
            //     alice.quote.available = alice.available + exchangedNotional - fee = 0 + 100 - 1 = 99
            //
            //   - isExactOutput:
            //     alice wants to swap exact output of 99 quote
            //     pool should output 99 / 0.99 = 100 quote (response.quote)
            //     assume pool needs 1 base to swap for 100 quote (excluding fee, no slippage)
            //     pool needs to receive 1 / 0.99 = 1.010101 base (response.base)
            //     pool collect 1.010101 * 0.01 = 0.010101 quote (fake fee)
            //     pool swap 1 base to 100 quote
            //     exchangedPositionSize = -1 (response.base * 0.99)
            //     exchangedNotional(costBasis) = 100 (response.quote)
            //     fee = 100 * 0.01 = 1 (response.quote * 0.01)
            //     alice.base.available = alice.base.available + exchangedPositionSize = 0 + (-1) = -1
            //     alice.quote.available = alice.available + exchangedNotional - fee = 0 + 100 - 1 = 99
            //
            // isQuoteToBase
            //   - isExactInput:
            //     alice wants to swap exact input of 100 quote
            //     assume pool can swap 99 quote to 1 base (excluding fee, no slippage)
            //     pool received 100 quote (response.quote)
            //     pool collect 100 * 0.01 = 1 quote fee (real fee)
            //     pool swap 99 quote to 1 base
            //     pool output = 1 base (response.base)
            //     exchangedPositionSize = 1 (response.base)
            //     exchangedNotional(costBasis) = -99 (response.quote * 0.99)
            //     fee = 100 * 0.01 = 1 (response.quote * 0.01)
            //     alice.base.available = alice.base.available + exchangedPositionSize = 0 + 1 = 1
            //     alice.quote.available = alice.quote.available + exchangedNotional - fee = 0 + (-99) - 1 = -100
            //
            //   - isExactOutput:
            //     alice wants to swap exact output of 1 base
            //     pool should output 1 base (response.base)
            //     assume pool needs 99 quote to swap for 1 base
            //     pool needs to receive 99 / 0.99 = 100 quote (response.quote)
            //     pool collect 100 * 0.01 = 1 quote (real fee)
            //     pool swap 99 quote to 1 base
            //     exchangedPositionSize = 1 (response.base)
            //     exchangedNotional(costBasis) = -99 (response.quote * 0.99)
            //     fee = 1 (response.quote * 0.01)
            //     alice.base.available = alice.base.available + exchangedPositionSize = 0 + 1 = 1
            //     alice.quote.available = alice.quote.available + exchangedNotional - fee = 0 + (-99) - 1 = -100
        }

        emit Swapped(
<<<<<<< HEAD
            trader,
            baseTokenAddr,
            exchangedPositionSize,
            costBasis,
            fee,
=======
            trader, // trader
            params.baseToken, // baseToken
            params.isBaseToQuote ? -response.base.toInt256() : response.base.toInt256(), // exchangedPositionSize
            response.quote, // exchangedPositionNotional
            response.fee, // fee
>>>>>>> 8e785c4e
            settledFundingPayment, // fundingPayment,
            0 // TODO: badDebt
        );

        return response;
    }

    function addLiquidity(AddLiquidityParams calldata params) external nonReentrant() {
        _requireTokenExistent(params.baseToken);

        address trader = _msgSender();

        // register token if it's the first time
        _registerBaseToken(trader, params.baseToken);

        _settleFunding(trader, params.baseToken);

        // update internal states
        TokenInfo storage baseTokenInfo = _accountMap[trader].tokenInfoMap[params.baseToken];
        TokenInfo storage quoteTokenInfo = _accountMap[trader].tokenInfoMap[quoteToken];
        // CH_NEB: not enough available base amount
        require(baseTokenInfo.available >= params.base, "CH_NEB");
        // CH_NEB: not enough available quote amount
        require(quoteTokenInfo.available >= params.quote, "CH_NEQ");

        address pool = _poolMap[params.baseToken];
        uint256 feeGrowthGlobalClearingHouseX128 = _feeGrowthGlobalX128Map[params.baseToken];
        mapping(int24 => uint256) storage tickMap = _feeGrowthOutsideX128TickMap[params.baseToken];
        UniswapV3Broker.AddLiquidityResponse memory response;

        {
            bool initializedBeforeLower = UniswapV3Broker.getIsTickInitialized(pool, params.lowerTick);
            bool initializedBeforeUpper = UniswapV3Broker.getIsTickInitialized(pool, params.upperTick);

            // add liquidity to liquidity pool
            response = UniswapV3Broker.addLiquidity(
                UniswapV3Broker.AddLiquidityParams(
                    pool,
                    params.baseToken,
                    quoteToken,
                    params.lowerTick,
                    params.upperTick,
                    params.base,
                    params.quote
                )
            );

            int24 currentTick = UniswapV3Broker.getTick(pool);
            // initialize tick info
            if (!initializedBeforeLower && UniswapV3Broker.getIsTickInitialized(pool, params.lowerTick)) {
                tickMap.initialize(params.lowerTick, currentTick, feeGrowthGlobalClearingHouseX128);
            }
            if (!initializedBeforeUpper && UniswapV3Broker.getIsTickInitialized(pool, params.upperTick)) {
                tickMap.initialize(params.upperTick, currentTick, feeGrowthGlobalClearingHouseX128);
            }
        }

        // mint callback
        // TODO add slippage protection

        // load existing open order
        bytes32 orderId = _getOrderId(trader, params.baseToken, params.lowerTick, params.upperTick);
        OpenOrder storage openOrder = _accountMap[trader].makerPositionMap[params.baseToken].openOrderMap[orderId];

        uint256 quoteFeeClearingHouse;
        uint256 quoteFeeUniswap;
        uint256 feeGrowthInsideClearingHouseX128;
        if (openOrder.liquidity == 0) {
            // it's a new order
            MakerPosition storage makerPosition = _accountMap[trader].makerPositionMap[params.baseToken];
            makerPosition.orderIds.push(orderId);

            openOrder.lowerTick = params.lowerTick;
            openOrder.upperTick = params.upperTick;
        } else {
            feeGrowthInsideClearingHouseX128 = tickMap.getFeeGrowthInside(
                params.lowerTick,
                params.upperTick,
                UniswapV3Broker.getTick(pool),
                feeGrowthGlobalClearingHouseX128
            );
            quoteFeeClearingHouse = _calcOwedFee(
                openOrder.liquidity,
                feeGrowthInsideClearingHouseX128,
                openOrder.feeGrowthInsideClearingHouseLastX128
            );
            quoteFeeUniswap = _calcOwedFee(
                openOrder.liquidity,
                response.feeGrowthInsideQuoteX128,
                openOrder.feeGrowthInsideUniswapLastX128
            );
        }

        // update token info
        // TODO should burn base fee received instead of adding it to available amount
        baseTokenInfo.available = baseTokenInfo.available.sub(response.base);
        quoteTokenInfo.available = quoteTokenInfo.available.add(quoteFeeClearingHouse).add(quoteFeeUniswap).sub(
            response.quote
        );

        // update open order with new liquidity
        openOrder.liquidity = openOrder.liquidity.toUint256().add(response.liquidity.toUint256()).toUint128();
        openOrder.feeGrowthInsideClearingHouseLastX128 = feeGrowthInsideClearingHouseX128;
        openOrder.feeGrowthInsideUniswapLastX128 = response.feeGrowthInsideQuoteX128;

        // TODO move it back if we can fix stack too deep
        _emitLiquidityChanged(trader, params, response, quoteFeeClearingHouse.add(quoteFeeUniswap));
    }

    function removeLiquidity(RemoveLiquidityParams calldata params) external nonReentrant() {
        _requireTokenExistent(params.baseToken);
        _removeLiquidity(
            InternalRemoveLiquidityParams({
                maker: _msgSender(),
                baseToken: params.baseToken,
                lowerTick: params.lowerTick,
                upperTick: params.upperTick,
                liquidity: params.liquidity
            })
        );
    }

    function openPosition(OpenPositionParams memory params) external {
        _requireTokenExistent(params.baseToken);

        address trader = _msgSender();
        uint256 baseAvailableBefore = getTokenInfo(trader, params.baseToken).available;
        uint256 quoteAvailableBefore = getTokenInfo(trader, quoteToken).available;
        uint256 minted;

        // calculate if trader need to mint more quote or base for exact input
        if (params.isExactInput) {
            if (params.isBaseToQuote) {
                // check if trader has enough base to swap
                if (baseAvailableBefore < params.amount) {
                    minted = _mint(params.baseToken, params.amount.sub(baseAvailableBefore), true);
                }
            } else {
                // check if trader has enough quote to swap
                if (quoteAvailableBefore < params.amount) {
                    minted = _mint(quoteToken, params.amount.sub(quoteAvailableBefore), true);
                }
            }
        } else {
            // for exact output: can't use quoter to get how many input we need
            // but we'll know the exact input numbers after swap
            // so we'll mint max first, do the swap
            // then calculate how many input we need to mint if we have quoter
            if (params.isBaseToQuote) {
                minted = _mintMax(params.baseToken);
            } else {
                minted = _mintMax(quoteToken);
            }
        }

        UniswapV3Broker.SwapResponse memory swapResponse =
            swap(
                SwapParams({
                    baseToken: params.baseToken,
                    isBaseToQuote: params.isBaseToQuote,
                    isExactInput: params.isExactInput,
                    amount: params.amount,
                    sqrtPriceLimitX96: params.sqrtPriceLimitX96
                })
            );

        // exactInsufficientAmount = max(actualSwapped - availableBefore, 0)
        // shouldBurn = minted - exactInsufficientAmount
        //
        // examples:
        //
        // 1.
        // before = 0, mint max +1000
        // swap 1 eth required 100 (will mint 100 if we have quoter)
        // quote = 900
        // toBurn = minted(1000) - exactInsufficientAmount(100) = 900
        // exactInsufficientAmount = max((swapped(100) - before (0)), 0) = 100
        //
        // 2.
        // before = 50, mint max +950
        // swap 1 eth required 100 (will mint 50 if we have quoter)
        // quote = 900
        // toBurn = minted(950) - exactInsufficientAmount(50) = 900
        // exactInsufficientAmount = max((swapped(100) - before (50)), 0) = 50
        //
        // 3.
        // before = 200, mint max +700
        // swap 1 eth required 100 (will mint 0 if we have quoter)
        // quote = 900
        // toBurn = minted(700) - exactInsufficientAmount(0) = 700
        // exactInsufficientAmount = max((swapped(100) - before (200)), 0) = 0
        if (params.isBaseToQuote) {
            uint256 exactInsufficientBase;
            if (swapResponse.base > baseAvailableBefore) {
                exactInsufficientBase = swapResponse.base.sub(baseAvailableBefore);
            }

            if (minted > exactInsufficientBase) {
                _burn(trader, params.baseToken, minted.sub(exactInsufficientBase));
            }
        } else {
            uint256 exactInsufficientQuote;
            if (swapResponse.quote > quoteAvailableBefore) {
                exactInsufficientQuote = swapResponse.quote.sub(quoteAvailableBefore);
            }

            if (minted > exactInsufficientQuote) {
                _burn(trader, quoteToken, minted.sub(exactInsufficientQuote));
            }
        }

        TokenInfo memory baseTokenInfo = getTokenInfo(trader, params.baseToken);
        // if it's closing the position, settle the quote to realize pnl of that market
        if (baseTokenInfo.available == 0 && baseTokenInfo.debt == 0) {
            _burnMax(trader, quoteToken);
        } else {
            // it's not closing the position, check margin ratio
            _requireLargerThanInitialMarginRequirement(trader);
        }
    }

    // @inheritdoc IUniswapV3MintCallback
    function uniswapV3MintCallback(
        uint256 amount0Owed,
        uint256 amount1Owed,
        bytes calldata data // contains baseToken
    ) external override {
        address baseToken = abi.decode(data, (address));
        address pool = _poolMap[baseToken];
        // CH_FMV: failed mintCallback verification
        require(_msgSender() == pool, "CH_FMV");

        if (amount0Owed > 0) {
            TransferHelper.safeTransfer(IUniswapV3Pool(pool).token0(), pool, amount0Owed);
        }
        if (amount1Owed > 0) {
            TransferHelper.safeTransfer(IUniswapV3Pool(pool).token1(), pool, amount1Owed);
        }
    }

    function uniswapV3SwapCallback(
        int256 amount0Delta,
        int256 amount1Delta,
        bytes calldata data
    ) external override {
        // swaps entirely within 0-liquidity regions are not supported -> 0 swap is forbidden
        // CH_F0S: forbidden 0 swap
        require(amount0Delta > 0 || amount1Delta > 0, "CH_F0S");

        address baseToken = abi.decode(data, (address));
        IUniswapV3Pool pool = IUniswapV3Pool(_poolMap[baseToken]);
        // CH_FSV: failed swapCallback verification
        require(_msgSender() == address(pool), "CH_FSV");

        // amount0Delta & amount1Delta are guaranteed to be positive when being the amount to be paid
        (address token, uint256 amountToPay) =
            amount0Delta > 0 ? (pool.token0(), uint256(amount0Delta)) : (pool.token1(), uint256(amount1Delta));
        // swap fail
        TransferHelper.safeTransfer(token, _msgSender(), amountToPay);
    }

    /**
     * @notice "pay funding" by registering the primitives for funding calculations (premiumFraction, markPrice, etc)
     * so that we can defer the actual settlement of payment later for each market and each trader, respectively,
     * therefore spread out the computational loads. It is expected to be called by a keeper every fundingPeriod.
     * @param baseToken base token address
     */
    function updateFunding(address baseToken) external {
        _requireTokenExistent(baseToken);
        // TODO should check if market is open

        // solhint-disable-next-line not-rely-on-time
        uint256 nowTimestamp = _blockTimestamp();
        // CH_UFTE update funding too early
        require(nowTimestamp >= _nextFundingTimeMap[baseToken], "CH_UFTE");

        // premium = markTwap - indexTwap
        // timeFraction = fundingPeriod(1 hour) / 1 day
        // premiumFraction = premium * timeFraction
        IUniswapV3Pool pool = IUniswapV3Pool(_poolMap[baseToken]);
        int256 premiumFraction;
        {
            uint160 sqrtMarkTwapX96 = UniswapV3Broker.getSqrtMarkTwapX96(_poolMap[baseToken], fundingPeriod);
            uint256 markTwap = sqrtMarkTwapX96.formatX96ToX10_18();
            uint256 indexTwap = _getIndexPrice(baseToken, fundingPeriod);

            int256 premium = markTwap.toInt256().sub(indexTwap.toInt256());
            premiumFraction = premium.mul(fundingPeriod.toInt256()).div(int256(1 days));

            emit FundingRateUpdated(baseToken, premiumFraction.mul(1 ether).div(indexTwap.toInt256()), indexTwap);
        }

        // register primitives for funding calculations so we can settle it later
        (uint160 sqrtMarkPriceX96, , , , , , ) = pool.slot0();
        FundingHistory memory fundingHistory =
            FundingHistory({ premiumFractions: premiumFraction, sqrtMarkPriceX96: sqrtMarkPriceX96 });
        _fundingHistoryMap[baseToken].push(fundingHistory);

        // update next funding time requirements so we can prevent multiple funding settlement
        // during very short time after network congestion
        uint256 minNextValidFundingTime = nowTimestamp.add(fundingPeriod.div(2));
        // (floor(nowTimestamp / fundingPeriod) + 1) * fundingPeriod
        uint256 nextFundingTimeOnHourStart = nowTimestamp.div(fundingPeriod).add(1).mul(fundingPeriod);
        // max(nextFundingTimeOnHourStart, minNextValidFundingTime)
        _nextFundingTimeMap[baseToken] = nextFundingTimeOnHourStart > minNextValidFundingTime
            ? nextFundingTimeOnHourStart
            : minNextValidFundingTime;
    }

    function settleFunding(address trader, address token) external returns (int256 fundingPayment) {
        _requireTokenExistent(token);
        return _settleFunding(trader, token);
    }

    function cancelExcessOrders(address maker, address baseToken) external nonReentrant() {
        _requireTokenExistent(baseToken);
        // CH_EAV: enough account value
        // shouldn't cancel open orders
        require(getAccountValue(maker) < _getTotalInitialMarginRequirement(maker).toInt256(), "CH_EAV");

        bytes32[] memory orderIds = _accountMap[maker].makerPositionMap[baseToken].orderIds;
        for (uint256 i = 0; i < orderIds.length; i++) {
            bytes32 orderId = orderIds[i];
            OpenOrder memory openOrder = _accountMap[maker].makerPositionMap[baseToken].openOrderMap[orderId];
            _removeLiquidity(
                InternalRemoveLiquidityParams(
                    maker,
                    baseToken,
                    openOrder.lowerTick,
                    openOrder.upperTick,
                    openOrder.liquidity
                )
            );

            // burn maker's debt to reduce maker's init margin requirement
            _burnMax(maker, baseToken);
        }

        // burn maker's quote to reduce maker's init margin requirement
        _burnMax(maker, quoteToken);
    }

    function settle(address account) external override returns (int256 pnl) {
        // only vault
        require(_msgSender() == vault, "CH_OV");

        // calculate pnl
        TokenInfo storage quoteInfo = _accountMap[account].tokenInfoMap[quoteToken];
        if (quoteInfo.available >= quoteInfo.debt) {
            // profit
            uint256 profit = quoteInfo.available.sub(quoteInfo.debt);
            quoteInfo.available = quoteInfo.available.sub(profit);
            pnl = profit.toInt256();

            // burn profit in quote and add to collateral
            IMintableERC20(quoteToken).burn(profit);
        } else {
            // loss
            uint256 loss = quoteInfo.debt.sub(quoteInfo.available);
            quoteInfo.debt = quoteInfo.debt.sub(loss);
            pnl = -(loss.toInt256());
        }
    }

    //
    // EXTERNAL VIEW FUNCTIONS
    //
    function getPool(address baseToken) external view returns (address poolAddress) {
        return _poolMap[baseToken];
    }

    function getAccountValue(address trader) public view returns (int256) {
        return IERC20Metadata(vault).balanceOf(trader).toInt256().add(getTotalMarketPnl(trader));
    }

    function buyingPower(address account) public view returns (uint256) {
        int256 requiredCollateral = getRequiredCollateral(account);
        int256 totalCollateralValue = IERC20Metadata(vault).balanceOf(account).toInt256();
        if (requiredCollateral >= totalCollateralValue) {
            return 0;
        }

        // totalCollateralValue > requiredCollateral
        return totalCollateralValue.sub(requiredCollateral).toUint256();
    }

    function getTotalOpenOrderMarginRequirement(address trader) external view returns (uint256) {
        Account storage account = _accountMap[trader];

        // right now we have only one quote token USDC, which is equivalent to our internal accounting unit.
        uint256 quoteDebtValue = account.tokenInfoMap[quoteToken].debt;
        uint256 totalBaseDebtValue;
        uint256 tokenLen = account.tokens.length;
        for (uint256 i = 0; i < tokenLen; i++) {
            address baseToken = account.tokens[i];
            if (_isPoolExistent(baseToken)) {
                uint256 baseDebtValue = _getDebtValue(baseToken, account.tokenInfoMap[baseToken].debt);
                // will not use negative value in this case
                totalBaseDebtValue = totalBaseDebtValue.add(baseDebtValue);
            }
        }

        return totalBaseDebtValue.add(quoteDebtValue).mul(imRatio).divideBy10_18();
    }

    // NOTE: the negative value will only be used when calculating the PNL
    function getPositionValue(
        address trader,
        address token,
        uint256 twapInterval
    ) public view returns (int256 positionValue) {
        int256 positionSize = _getPositionSize(trader, token, UniswapV3Broker.getSqrtMarkPriceX96(_poolMap[token]));
        if (positionSize == 0) return 0;

        // TODO: handle if the pool's history < twapInterval; decide whether twapInterval should be a state or param
        uint160 sqrtMarkTwapX96 = UniswapV3Broker.getSqrtMarkTwapX96(_poolMap[token], twapInterval);
        uint256 markTwap = sqrtMarkTwapX96.formatX96ToX10_18();

        // both positionSize & markTwap are in 10^18 already
        return positionSize.mul(markTwap.toInt256()).divideBy10_18();
    }

    function _getIndexPrice(address token, uint256 twapInterval) private view returns (uint256) {
        return IIndexPrice(token).getIndexPrice(twapInterval);
    }

    function getTokenInfo(address trader, address token) public view returns (TokenInfo memory) {
        return _accountMap[trader].tokenInfoMap[token];
    }

    function getOpenOrder(
        address trader,
        address baseToken,
        int24 lowerTick,
        int24 upperTick
    ) external view returns (OpenOrder memory) {
        return
            _accountMap[trader].makerPositionMap[baseToken].openOrderMap[
                _getOrderId(trader, baseToken, lowerTick, upperTick)
            ];
    }

    function getOpenOrderIds(address trader, address baseToken) external view returns (bytes32[] memory) {
        return _accountMap[trader].makerPositionMap[baseToken].orderIds;
    }

    function getTotalTokenAmountInPool(address trader, address baseToken)
        external
        view
        returns (uint256 base, uint256 quote)
    {
        uint160 sqrtMarkPriceX96 = UniswapV3Broker.getSqrtMarkPriceX96(_poolMap[baseToken]);
        base = _getTotalTokenAmountInPool(trader, baseToken, sqrtMarkPriceX96, true);
        quote = _getTotalTokenAmountInPool(trader, baseToken, sqrtMarkPriceX96, false);
    }

    function getPositionSize(address trader, address baseToken) external view returns (int256) {
        return _getPositionSize(trader, baseToken, UniswapV3Broker.getSqrtMarkPriceX96(_poolMap[baseToken]));
    }

    function getCostBasis(address trader) public view returns (int256) {
        uint256 quoteInPool;
        uint256 tokenLen = _accountMap[trader].tokens.length;
        for (uint256 i = 0; i < tokenLen; i++) {
            address baseToken = _accountMap[trader].tokens[i];
            // TODO: remove quoteToken from _accountMap[trader].tokens?
            quoteInPool = quoteInPool.add(
                _getTotalTokenAmountInPool(
                    trader,
                    baseToken,
                    UniswapV3Broker.getSqrtMarkPriceX96(_poolMap[baseToken]),
                    false // fetch quote token amount
                )
            );
        }
        TokenInfo memory quoteTokenInfo = _accountMap[trader].tokenInfoMap[quoteToken];
        // TODO need include CH quote fees
        int256 costBasis =
            quoteTokenInfo.available.toInt256().add(quoteInPool.toInt256()).sub(quoteTokenInfo.debt.toInt256());
        return costBasis.abs() < _DUST ? 0 : costBasis;
    }

    function getNextFundingTime(address baseToken) external view returns (uint256) {
        return _nextFundingTimeMap[baseToken];
    }

    function getPremiumFraction(address baseToken, uint256 idx) external view returns (int256) {
        return _fundingHistoryMap[baseToken][idx].premiumFractions;
    }

    function getFundingHistoryLength(address baseToken) external view returns (uint256) {
        return _fundingHistoryMap[baseToken].length;
    }

    function getSqrtMarkTwapX96(address baseToken, uint256 twapInterval) external view returns (uint160) {
        return UniswapV3Broker.getSqrtMarkTwapX96(_poolMap[baseToken], twapInterval);
    }

    function getSqrtMarkPriceX96(address baseToken) external view returns (uint160) {
        return UniswapV3Broker.getSqrtMarkPriceX96(_poolMap[baseToken]);
    }

    function getSqrtMarkPriceX96AtIndex(address baseToken, uint256 idx) external view returns (uint160) {
        return _fundingHistoryMap[baseToken][idx].sqrtMarkPriceX96;
    }

    /// @dev +: trader pays, -: trader receives
    function getPendingFundingPayment(address trader, address baseToken) public view returns (int256) {
        Account storage account = _accountMap[trader];
        int256 fundingPaymentAmount;
        {
            FundingHistory[] memory fundingHistory = _fundingHistoryMap[baseToken];
            uint256 indexEnd = fundingHistory.length;
            for (uint256 i = account.nextPremiumFractionIndexMap[baseToken]; i < indexEnd; i++) {
                int256 posSize = _getPositionSize(trader, baseToken, fundingHistory[i].sqrtMarkPriceX96);
                fundingPaymentAmount = fundingPaymentAmount.add(
                    fundingHistory[i].premiumFractions.mul(posSize).divideBy10_18()
                );
            }
        }
        return fundingPaymentAmount;
    }

    function getNextFundingIndex(address trader, address baseToken) external view returns (uint256) {
        return _accountMap[trader].nextPremiumFractionIndexMap[baseToken];
    }

    function getRequiredCollateral(address account) public view override returns (int256) {
        return _getTotalInitialMarginRequirement(account).toInt256().sub(getTotalMarketPnl(account));
    }

    function getTotalMarketPnl(address trader) public view returns (int256) {
        int256 totalPositionValue;
        uint256 tokenLen = _accountMap[trader].tokens.length;
        for (uint256 i = 0; i < tokenLen; i++) {
            address baseToken = _accountMap[trader].tokens[i];
            if (_isPoolExistent(baseToken)) {
                totalPositionValue = totalPositionValue.add(getPositionValue(trader, baseToken, 0));
            }
        }

        return getCostBasis(trader).add(totalPositionValue);
    }

    //
    // INTERNAL FUNCTIONS
    //

    function _mint(
        address token,
        uint256 amount,
        bool checkMarginRatio
    ) private returns (uint256) {
        if (amount == 0) {
            return 0;
        }

        // update internal states
        address account = _msgSender();
        TokenInfo storage tokenInfo = _accountMap[account].tokenInfoMap[token];
        tokenInfo.available = tokenInfo.available.add(amount);
        tokenInfo.debt = tokenInfo.debt.add(amount);

        if (token != quoteToken) {
            // register base token if it's the first time
            _registerBaseToken(account, token);

            // Revise after we have defined the user-facing functions.
            _settleFunding(account, token);
        }

        // check margin ratio must after minted
        if (checkMarginRatio) {
            _requireLargerThanInitialMarginRequirement(account);
        }

        IMintableERC20(token).mint(address(this), amount);

        emit Minted(account, token, amount);
        return amount;
    }

    // caller must ensure the token is valid
    function _burn(
        address account,
        address token,
        uint256 amount
    ) private {
        if (token != quoteToken) {
            _settleFunding(account, token);
        }

        if (amount == 0) {
            return;
        }

        TokenInfo storage tokenInfo = _accountMap[account].tokenInfoMap[token];

        // CH_IA: insufficient balance to burn
        // can only burn the amount of debt that can be pay back with available
        require(amount <= Math.min(tokenInfo.debt, tokenInfo.available), "CH_IBTB");

        // pay back debt
        tokenInfo.available = tokenInfo.available.sub(amount);
        tokenInfo.debt = tokenInfo.debt.sub(amount);

        if (tokenInfo.available == 0 && tokenInfo.debt == 0) {
            delete _accountMap[account].tokenInfoMap[token];
        }

        IMintableERC20(token).burn(amount);

        emit Burned(account, token, amount);
    }

    // caller must ensure token is base or quote
    // mint max base or quote until the free collateral is zero
    function _mintMax(address token) private returns (uint256) {
        uint256 freeCollateral = buyingPower(_msgSender());
        if (freeCollateral == 0) {
            return 0;
        }

        // TODO store decimals for gas optimization
        // normalize free collateral from collateral decimals to quote decimals
        uint256 vaultDecimals = 10**IERC20Metadata(vault).decimals();
        uint256 quoteDecimals = 10**IERC20Metadata(quoteToken).decimals();
        uint256 normalizedFreeCollateral = FullMath.mulDiv(freeCollateral, quoteDecimals, vaultDecimals);
        uint256 mintableQuote = FullMath.mulDiv(normalizedFreeCollateral, quoteDecimals, imRatio);
        uint256 minted;
        if (token == quoteToken) {
            minted = mintableQuote;
        } else {
            // TODO: change the valuation method && align with baseDebt()
            minted = FullMath.mulDiv(mintableQuote, 1 ether, _getIndexPrice(token, 0));
        }

        return _mint(token, minted, false);
    }

    function _burnMax(address account, address token) private {
        TokenInfo memory tokenInfo = getTokenInfo(account, token);
        _burn(account, token, Math.min(tokenInfo.available, tokenInfo.debt));
    }

    function _registerBaseToken(address trader, address token) private {
        address[] memory tokens = _accountMap[trader].tokens;
        if (tokens.length == 0) {
            _accountMap[trader].tokens.push(token);
        } else {
            // if available or debt are not 0,
            // token is already registered by one of external functions (ex: mint, burn, swap)
            TokenInfo memory tokenInfo = _accountMap[trader].tokenInfoMap[token];
            if (tokenInfo.available != 0 || tokenInfo.debt != 0) {
                return;
            }

            bool hit;
            for (uint256 i = 0; i < tokens.length; i++) {
                if (tokens[i] == token) {
                    hit = true;
                    break;
                }
            }
            if (!hit) {
                _accountMap[trader].tokens.push(token);
            }
        }
    }

    function _removeLiquidity(InternalRemoveLiquidityParams memory params) private {
        address trader = params.maker;

        _settleFunding(trader, params.baseToken);

        // load existing open order
        bytes32 orderId = _getOrderId(trader, params.baseToken, params.lowerTick, params.upperTick);
        OpenOrder storage openOrder = _accountMap[trader].makerPositionMap[params.baseToken].openOrderMap[orderId];
        // CH_ZL non-existent openOrder
        require(openOrder.liquidity > 0, "CH_NEO");
        // CH_NEL not enough liquidity
        require(params.liquidity <= openOrder.liquidity, "CH_NEL");

        address pool = _poolMap[params.baseToken];
        mapping(int24 => uint256) storage tickMap = _feeGrowthOutsideX128TickMap[params.baseToken];
        UniswapV3Broker.RemoveLiquidityResponse memory response;
        {
            bool initializedBeforeLower = UniswapV3Broker.getIsTickInitialized(pool, params.lowerTick);
            bool initializedBeforeUpper = UniswapV3Broker.getIsTickInitialized(pool, params.upperTick);
            response = UniswapV3Broker.removeLiquidity(
                UniswapV3Broker.RemoveLiquidityParams(pool, params.lowerTick, params.upperTick, params.liquidity)
            );

            // if flipped from initialized to uninitialized, clear the tick info
            if (initializedBeforeLower && !UniswapV3Broker.getIsTickInitialized(pool, params.lowerTick)) {
                tickMap.clear(params.lowerTick);
            }
            if (initializedBeforeUpper && !UniswapV3Broker.getIsTickInitialized(pool, params.upperTick)) {
                tickMap.clear(params.upperTick);
            }
        }

        // TODO add slippage protection

        // update token info based on existing open order
        TokenInfo storage baseTokenInfo = _accountMap[trader].tokenInfoMap[params.baseToken];
        TokenInfo storage quoteTokenInfo = _accountMap[trader].tokenInfoMap[quoteToken];
        uint256 feeGrowthInsideClearingHouseX128 =
            tickMap.getFeeGrowthInside(
                params.lowerTick,
                params.upperTick,
                UniswapV3Broker.getTick(pool),
                _feeGrowthGlobalX128Map[params.baseToken]
            );
        uint256 quoteFeeClearingHouse =
            _calcOwedFee(
                openOrder.liquidity,
                feeGrowthInsideClearingHouseX128,
                openOrder.feeGrowthInsideClearingHouseLastX128
            );
        uint256 quoteFeeUniswap =
            _calcOwedFee(
                openOrder.liquidity,
                response.feeGrowthInsideQuoteX128,
                openOrder.feeGrowthInsideUniswapLastX128
            );

        // TODO should burn base fee received instead of adding it to available amount
        baseTokenInfo.available = baseTokenInfo.available.add(response.base);
        quoteTokenInfo.available = quoteTokenInfo.available.add(quoteFeeClearingHouse).add(quoteFeeUniswap).add(
            response.quote
        );

        // update open order with new liquidity
        openOrder.liquidity = openOrder.liquidity.toUint256().sub(params.liquidity.toUint256()).toUint128();
        if (openOrder.liquidity == 0) {
            _removeOrder(trader, params.baseToken, orderId);
        } else {
            openOrder.feeGrowthInsideClearingHouseLastX128 = feeGrowthInsideClearingHouseX128;
            openOrder.feeGrowthInsideUniswapLastX128 = response.feeGrowthInsideQuoteX128;
        }

        // TODO move it back if we can fix stack too deep
        _emitLiquidityChanged(trader, params, response, quoteFeeClearingHouse.add(quoteFeeUniswap));
    }

    function _removeOrder(
        address maker,
        address baseToken,
        bytes32 orderId
    ) private {
        MakerPosition storage makerPosition = _accountMap[maker].makerPositionMap[baseToken];
        uint256 idx;
        for (idx = 0; idx < makerPosition.orderIds.length; idx++) {
            if (makerPosition.orderIds[idx] == orderId) {
                // found the existing order ID
                // remove it from the array efficiently by re-ordering and deleting the last element
                makerPosition.orderIds[idx] = makerPosition.orderIds[makerPosition.orderIds.length - 1];
                makerPosition.orderIds.pop();
                break;
            }
        }
        delete makerPosition.openOrderMap[orderId];
    }

    function _settleFunding(address trader, address token) private returns (int256 fundingPayment) {
        // CH_QT should settle only base tokens
        require(token != quoteToken, "CH_QT");

        uint256 historyLen = _fundingHistoryMap[token].length;
        if (_accountMap[trader].nextPremiumFractionIndexMap[token] == historyLen || historyLen == 0) {
            return 0;
        }

        fundingPayment = getPendingFundingPayment(trader, token);
        _accountMap[trader].nextPremiumFractionIndexMap[token] = historyLen;
        uint256 available = _accountMap[trader].tokenInfoMap[quoteToken].available;

        // TODO
        // what if available < fundingPayment?
        require(available.toInt256() > fundingPayment, "TBD");
        _accountMap[trader].tokenInfoMap[quoteToken].available = available.toInt256().sub(fundingPayment).toUint256();

        emit FundingSettled(trader, token, historyLen, fundingPayment);
    }

    //
    // INTERNAL VIEW FUNCTIONS
    //

    function _getTotalInitialMarginRequirement(address trader) internal view returns (uint256) {
        Account storage account = _accountMap[trader];

        // right now we have only one quote token USDC, which is equivalent to our internal accounting unit.
        uint256 quoteDebtValue = account.tokenInfoMap[quoteToken].debt;
        uint256 totalPositionValue;
        uint256 totalBaseDebtValue;
        uint256 tokenLen = account.tokens.length;
        for (uint256 i = 0; i < tokenLen; i++) {
            address baseToken = account.tokens[i];
            if (_isPoolExistent(baseToken)) {
                uint256 baseDebtValue = _getDebtValue(baseToken, account.tokenInfoMap[baseToken].debt);
                // will not use negative value in this case
                uint256 positionValue = getPositionValue(trader, baseToken, 0).abs();
                totalBaseDebtValue = totalBaseDebtValue.add(baseDebtValue);
                totalPositionValue = totalPositionValue.add(positionValue);
            }
        }

        return Math.max(totalPositionValue, totalBaseDebtValue.add(quoteDebtValue)).mul(imRatio).divideBy10_18();
    }

    function _getDebtValue(address token, uint256 amount) private view returns (uint256) {
        return amount.mul(_getIndexPrice(token, 0)).divideBy10_18();
    }

    function _getTotalTokenAmountInPool(
        address trader,
        address baseToken,
        uint160 sqrtMarkPriceX96,
        bool fetchBase // true: fetch base amount, false: fetch quote amount
    ) private view returns (uint256 tokenAmount) {
        Account storage account = _accountMap[trader];
        bytes32[] memory orderIds = account.makerPositionMap[baseToken].orderIds;

        //
        // tick:    lower             upper
        //       -|---+-----------------+---|--
        //     case 1                    case 2
        //
        // if current price < upper tick, maker has base
        // case 1 : current price < lower tick
        //  --> maker only has base token
        //
        // if current price > lower tick, maker has quote
        // case 2 : current price > upper tick
        //  --> maker only has quote token
        for (uint256 i = 0; i < orderIds.length; i++) {
            OpenOrder memory order = account.makerPositionMap[baseToken].openOrderMap[orderIds[i]];

            uint256 amount;
            {
                uint160 sqrtPriceAtLowerTick = TickMath.getSqrtRatioAtTick(order.lowerTick);
                uint160 sqrtPriceAtUpperTick = TickMath.getSqrtRatioAtTick(order.upperTick);
                if (fetchBase && sqrtMarkPriceX96 < sqrtPriceAtUpperTick) {
                    amount = UniswapV3Broker.getAmount0ForLiquidity(
                        sqrtMarkPriceX96 > sqrtPriceAtLowerTick ? sqrtMarkPriceX96 : sqrtPriceAtLowerTick,
                        sqrtPriceAtUpperTick,
                        order.liquidity
                    );
                } else if (!fetchBase && sqrtMarkPriceX96 > sqrtPriceAtLowerTick) {
                    amount = UniswapV3Broker.getAmount1ForLiquidity(
                        sqrtPriceAtLowerTick,
                        sqrtMarkPriceX96 < sqrtPriceAtUpperTick ? sqrtMarkPriceX96 : sqrtPriceAtUpperTick,
                        order.liquidity
                    );
                }
            }
            tokenAmount = tokenAmount.add(amount);

            if (!fetchBase) {
                int24 tick = TickMath.getTickAtSqrtRatio(sqrtMarkPriceX96);

                // uncollected quote fee in Uniswap pool
                uint256 feeGrowthInsideUniswapX128 =
                    UniswapV3Broker.getFeeGrowthInsideQuote(
                        _poolMap[baseToken],
                        order.lowerTick,
                        order.upperTick,
                        tick
                    );
                tokenAmount = tokenAmount.add(
                    _calcOwedFee(order.liquidity, feeGrowthInsideUniswapX128, order.feeGrowthInsideUniswapLastX128)
                );

                // uncollected quote fee in ClearingHouse
                mapping(int24 => uint256) storage tickMap = _feeGrowthOutsideX128TickMap[baseToken];
                uint256 feeGrowthGlobalX128 = _feeGrowthGlobalX128Map[baseToken];
                uint256 feeGrowthInsideClearingHouseX128 =
                    tickMap.getFeeGrowthInside(order.lowerTick, order.upperTick, tick, feeGrowthGlobalX128);

                tokenAmount = tokenAmount.add(
                    _calcOwedFee(
                        order.liquidity,
                        feeGrowthInsideClearingHouseX128,
                        order.feeGrowthInsideClearingHouseLastX128
                    )
                );
            }
        }
    }

    function _getPositionSize(
        address trader,
        address baseToken,
        uint160 sqrtMarkPriceX96
    ) private view returns (int256) {
        Account storage account = _accountMap[trader];
        uint256 vBaseAmount =
            account.tokenInfoMap[baseToken].available.add(
                _getTotalTokenAmountInPool(
                    trader,
                    baseToken,
                    sqrtMarkPriceX96,
                    true // get base token amount
                )
            );

        // NOTE: when a token goes into UniswapV3 pool (addLiquidity or swap), there would be 1 wei rounding error
        // for instance, maker adds liquidity with 2 base (2000000000000000000),
        // the actual base amount in pool would be 1999999999999999999
        int256 positionSize = vBaseAmount.toInt256().sub(account.tokenInfoMap[baseToken].debt.toInt256());
        return positionSize.abs() < _DUST ? 0 : positionSize;
    }

    function _isPoolExistent(address baseToken) internal view returns (bool) {
        return _poolMap[baseToken] != address(0);
    }

    function _getOrderId(
        address trader,
        address baseToken,
        int24 lowerTick,
        int24 upperTick
    ) internal pure returns (bytes32) {
        return keccak256(abi.encodePacked(address(trader), address(baseToken), lowerTick, upperTick));
    }

    // the calculation has to be modified for exactInput or exactOutput if we have our own feeRatio
    function _calcScaledAmount(
        address pool,
        uint256 amount,
        bool isScaledUp
    ) private view returns (uint256) {
        // when scaling up, round up to avoid imprecision; it's okay as long as we round down later
        return
            isScaledUp
                ? FullMath.mulDivRoundingUp(amount, 1e6, uint256(1e6).sub(UniswapV3Broker.getUniswapFeeRatio(pool)))
                : FullMath.mulDiv(amount, uint256(1e6).sub(UniswapV3Broker.getUniswapFeeRatio(pool)), 1e6);
    }

    function _calcOwedFee(
        uint128 liquidity,
        uint256 feeGrowthInsideNew,
        uint256 feeGrowthInsideOld
    ) private pure returns (uint256) {
        // can NOT use safeMath, feeGrowthInside could be a very large value(a negative value)
        // which causes underflow but what we want is the difference only
        return FullMath.mulDiv(feeGrowthInsideNew - feeGrowthInsideOld, liquidity, FixedPoint128.Q128);
    }

    function _emitLiquidityChanged(
        address maker,
        AddLiquidityParams memory params,
        UniswapV3Broker.AddLiquidityResponse memory response,
        uint256 quoteFee
    ) private {
        emit LiquidityChanged(
            maker,
            params.baseToken,
            quoteToken,
            params.lowerTick,
            params.upperTick,
            response.base.toInt256(),
            response.quote.toInt256(),
            response.liquidity.toInt128(),
            quoteFee
        );
    }

    function _emitLiquidityChanged(
        address maker,
        InternalRemoveLiquidityParams memory params,
        UniswapV3Broker.RemoveLiquidityResponse memory response,
        uint256 quoteFee
    ) private {
        emit LiquidityChanged(
            maker,
            params.baseToken,
            quoteToken,
            params.lowerTick,
            params.upperTick,
            -response.base.toInt256(),
            -response.quote.toInt256(),
            -params.liquidity.toInt128(),
            quoteFee
        );
    }

    function _requireTokenExistent(address token) private view {
        if (quoteToken != token) {
            // CH_TNF: token not found
            require(_isPoolExistent(token), "CH_TNF");
        }
    }

    function _requireLargerThanInitialMarginRequirement(address trader) private view {
        // CH_NEAV: not enough account value
        require(getAccountValue(trader) >= _getTotalInitialMarginRequirement(trader).toInt256(), "CH_NEAV");
    }
}<|MERGE_RESOLUTION|>--- conflicted
+++ resolved
@@ -24,12 +24,8 @@
 import { ISettlement } from "./interface/ISettlement.sol";
 import { IIndexPrice } from "./interface/IIndexPrice.sol";
 import { ArbBlockContext } from "./util/ArbBlockContext.sol";
-<<<<<<< HEAD
+import { Vault } from "./Vault.sol";
 import { Tick } from "./lib/Tick.sol";
-
-contract ClearingHouse is IUniswapV3MintCallback, IUniswapV3SwapCallback, ArbBlockContext, ReentrancyGuard, Ownable {
-=======
-import { Vault } from "./Vault.sol";
 
 contract ClearingHouse is
     IUniswapV3MintCallback,
@@ -39,7 +35,6 @@
     ArbBlockContext,
     Ownable
 {
->>>>>>> 8e785c4e
     using SafeMath for uint256;
     using SafeMath for uint160;
     using SafeCast for uint256;
@@ -270,34 +265,7 @@
      */
     function burn(address token, uint256 amount) public nonReentrant() {
         _requireTokenExistent(token);
-<<<<<<< HEAD
-        _requireValidAmount(amount);
-
-        address trader = _msgSender();
-
-        // TODO could be optimized by letting the caller trigger it.
-        //  Revise after we have defined the user-facing functions.
-        if (token != quoteToken) {
-            _settleFunding(trader, token);
-        }
-
-        TokenInfo storage tokenInfo = _accountMap[trader].tokenInfoMap[token];
-
-        // CH_BTM: burn too much; can only burn the amount of debt that can be paid back with available
-        require(amount <= Math.min(tokenInfo.debt, tokenInfo.available), "CH_BTM");
-
-        // pay back debt
-        tokenInfo.available = tokenInfo.available.sub(amount);
-        tokenInfo.debt = tokenInfo.debt.sub(amount);
-
-        // FIXME remove token from account.tokens if available & debt is zero
-
-        IMintableERC20(token).burn(amount);
-
-        emit Burned(trader, token, amount);
-=======
         _burn(_msgSender(), token, amount);
->>>>>>> 8e785c4e
     }
 
     function swap(SwapParams memory params) public nonReentrant() returns (UniswapV3Broker.SwapResponse memory) {
@@ -510,19 +478,11 @@
         }
 
         emit Swapped(
-<<<<<<< HEAD
             trader,
             baseTokenAddr,
             exchangedPositionSize,
-            costBasis,
+            costBasis, // exchangedPositionNotional
             fee,
-=======
-            trader, // trader
-            params.baseToken, // baseToken
-            params.isBaseToQuote ? -response.base.toInt256() : response.base.toInt256(), // exchangedPositionSize
-            response.quote, // exchangedPositionNotional
-            response.fee, // fee
->>>>>>> 8e785c4e
             settledFundingPayment, // fundingPayment,
             0 // TODO: badDebt
         );
@@ -999,7 +959,6 @@
             );
         }
         TokenInfo memory quoteTokenInfo = _accountMap[trader].tokenInfoMap[quoteToken];
-        // TODO need include CH quote fees
         int256 costBasis =
             quoteTokenInfo.available.toInt256().add(quoteInPool.toInt256()).sub(quoteTokenInfo.debt.toInt256());
         return costBasis.abs() < _DUST ? 0 : costBasis;
@@ -1121,7 +1080,7 @@
 
         TokenInfo storage tokenInfo = _accountMap[account].tokenInfoMap[token];
 
-        // CH_IA: insufficient balance to burn
+        // CH_IBTB: insufficient balance to burn
         // can only burn the amount of debt that can be pay back with available
         require(amount <= Math.min(tokenInfo.debt, tokenInfo.available), "CH_IBTB");
 
