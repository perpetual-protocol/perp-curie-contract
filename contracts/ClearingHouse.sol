--- conflicted
+++ resolved
@@ -285,31 +285,16 @@
     ) private returns (uint256) {
         _requireTokenExistAndValidAmount(token, amount);
 
-<<<<<<< HEAD
-        address trader = _msgSender();
-
-        // TODO could be optimized by letting the caller trigger it.
-        //  Revise after we have defined the user-facing functions.
-        if (token != quoteToken) {
-            _settleFunding(trader, token);
-        }
-
-        // update internal states
-        TokenInfo storage tokenInfo = _accountMap[trader].tokenInfoMap[token];
-        tokenInfo.available = tokenInfo.available.add(amount);
-        tokenInfo.debt = tokenInfo.debt.add(amount);
-
-        _registerToken(trader, token);
-=======
         // update internal states
         address account = _msgSender();
         TokenInfo storage tokenInfo = _accountMap[account].tokenInfoMap[token];
         tokenInfo.available = tokenInfo.available.add(amount);
         tokenInfo.debt = tokenInfo.debt.add(amount);
 
-        // TODO test it
-        _updatePremiumFractionsIndex(account, token);
->>>>>>> 2456cb99
+        //  Revise after we have defined the user-facing functions.
+        if (token != quoteToken) {
+            _settleFunding(account, token);
+        }
 
         // register token if it's the first time
         _registerToken(account, token);
@@ -321,10 +306,7 @@
 
         IMintableERC20(token).mint(address(this), amount);
 
-<<<<<<< HEAD
-        emit Minted(trader, token, amount);
-=======
-        emit Minted(token, amount);
+        emit Minted(account, token, amount);
         return amount;
     }
 
@@ -351,7 +333,6 @@
         }
 
         return _mint(token, minted, false);
->>>>>>> 2456cb99
     }
 
     function addLiquidity(AddLiquidityParams calldata params) external nonReentrant() {
