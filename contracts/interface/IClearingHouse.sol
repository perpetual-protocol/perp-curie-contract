// SPDX-License-Identifier: GPL-2.0-or-later
pragma solidity 0.7.6;
pragma abicoder v2;

interface IClearingHouse {
    /// @param useTakerBalance only accept false now
    struct AddLiquidityParams {
        address baseToken;
        uint256 base;
        uint256 quote;
        int24 lowerTick;
        int24 upperTick;
        uint256 minBase;
        uint256 minQuote;
        bool useTakerBalance;
        uint256 deadline;
    }

    /// @param liquidity collect fee when 0
    struct RemoveLiquidityParams {
        address baseToken;
        int24 lowerTick;
        int24 upperTick;
        uint128 liquidity;
        uint256 minBase;
        uint256 minQuote;
        uint256 deadline;
    }

    struct AddLiquidityResponse {
        uint256 base;
        uint256 quote;
        uint256 fee;
        uint256 liquidity;
    }

    struct RemoveLiquidityResponse {
        uint256 base;
        uint256 quote;
        uint256 fee;
    }

    /// @param oppositeAmountBound
    // B2Q + exact input, want more output quote as possible, so we set a lower bound of output quote
    // B2Q + exact output, want less input base as possible, so we set a upper bound of input base
    // Q2B + exact input, want more output base as possible, so we set a lower bound of output base
    // Q2B + exact output, want less input quote as possible, so we set a upper bound of input quote
    // when it's set to 0, it will disable slippage protection entirely regardless of exact input or output
    // when it's over or under the bound, it will be reverted
    /// @param sqrtPriceLimitX96
    // B2Q: the price cannot be less than this value after the swap
    // Q2B: the price cannot be greater than this value after the swap
    // it will fill the trade until it reaches the price limit but WON'T REVERT
    // when it's set to 0, it will disable price limit;
    // when it's 0 and exact output, the output amount is required to be identical to the param amount
    struct OpenPositionParams {
        address baseToken;
        bool isBaseToQuote;
        bool isExactInput;
        uint256 amount;
        uint256 oppositeAmountBound;
        uint256 deadline;
        uint160 sqrtPriceLimitX96;
        bytes32 referralCode;
    }

    struct ClosePositionParams {
        address baseToken;
        uint160 sqrtPriceLimitX96;
        uint256 oppositeAmountBound;
        uint256 deadline;
        bytes32 referralCode;
    }

    struct CollectPendingFeeParams {
        address trader;
        address baseToken;
        int24 lowerTick;
        int24 upperTick;
    }

    /// @notice Emitted when open position with non-zero referral code
    /// @param referralCode The referral code by partners
    event ReferredPositionChanged(bytes32 indexed referralCode);

    /// @notice Emitted when taker position is being liquidated
    /// @param trader The trader who has been liquidated
    /// @param baseToken Virtual base token(ETH, BTC, etc...) address
    /// @param positionNotional The cost of position
    /// @param positionSize The size of position
    /// @param liquidationFee The fee of liquidate
    /// @param liquidator The address of liquidator
    event PositionLiquidated(
        address indexed trader,
        address indexed baseToken,
        uint256 positionNotional,
        uint256 positionSize,
        uint256 liquidationFee,
        address liquidator
    );

    /// @notice Emitted when maker's liquidity of a order changed
    /// @param maker The one who provide liquidity
    /// @param baseToken The address of virtual base token(ETH, BTC, etc...)
    /// @param quoteToken The address of virtual USD token
    /// @param lowerTick The lower tick of the position in which to add liquidity
    /// @param upperTick The upper tick of the position in which to add liquidity
    /// @param base The amount of base token added (> 0) / removed (< 0) as liquidity; fees not included
    /// @param quote The amount of quote token added ... (same as the above)
    /// @param liquidity The amount of liquidity unit added (> 0) / removed (< 0)
    /// @param quoteFee The amount of quote token the maker received as fees
    event LiquidityChanged(
        address indexed maker,
        address indexed baseToken,
        address indexed quoteToken,
        int24 lowerTick,
        int24 upperTick,
        int256 base,
        int256 quote,
        int128 liquidity,
        uint256 quoteFee
    );

    /// @notice Emitted when taker's position is being changed
    /// @param trader Trader address
    /// @param baseToken The address of virtual base token(ETH, BTC, etc...)
    /// @param exchangedPositionSize The actual amount swap to uniswapV3 pool
    /// @param exchangedPositionNotional The cost of position, include fee
    /// @param fee The fee of open/close position
    /// @param openNotional The cost of open/close position, < 0: long, > 0: short
    /// @param realizedPnl The realized Pnl after open/close position
    /// @param sqrtPriceAfterX96 The sqrt price after swap, in X96
    event PositionChanged(
        address indexed trader,
        address indexed baseToken,
        int256 exchangedPositionSize,
        int256 exchangedPositionNotional,
        uint256 fee,
        int256 openNotional,
        int256 realizedPnl,
        uint256 sqrtPriceAfterX96
    );

    /// @notice Emitted when taker close her position in closed market
    /// @param trader Trader address
    /// @param baseToken The address of virtual base token(ETH, BTC, etc...)
    /// @param closedPositionSize Trader's position size in closed market
    /// @param closedPositionNotional Trader's position notional in closed market, based on closed price
    /// @param openNotional The cost of open/close position, < 0: long, > 0: short
    /// @param realizedPnl The realized Pnl after close position
    /// @param closePrice The close price of position
    event PositionClosed(
        address indexed trader,
        address indexed baseToken,
        int256 closedPositionSize,
        int256 closedPositionNotional,
        int256 openNotional,
        int256 realizedPnl,
        uint256 closePrice
    );

    /// @notice Emitted when settling a trader's funding payment
    /// @param trader The address of trader
    /// @param baseToken The address of virtual base token(ETH, BTC, etc...)
    /// @param fundingPayment The fundingPayment of trader on baseToken market, > 0: payment, < 0 : receipt
    event FundingPaymentSettled(address indexed trader, address indexed baseToken, int256 fundingPayment);

    /// @notice Emitted when trusted forwarder address changed
    /// @dev TrustedForward is only used for metaTx
    /// @param forwarder The trusted forwarder address
    event TrustedForwarderChanged(address indexed forwarder);

    /// @notice Maker can call `addLiquidity` to provide liquidity on Uniswap V3 pool
    /// @dev Tx will fail if adding `base == 0 && quote == 0` / `liquidity == 0`
    /// @dev - `AddLiquidityParams.useTakerBalance` is only accept `false` now
    /// @param params AddLiquidityParams struct
    /// @return response AddLiquidityResponse struct
    function addLiquidity(AddLiquidityParams calldata params) external returns (AddLiquidityResponse memory response);

    /// @notice Maker can call `removeLiquidity` to remove liquidity
    /// @dev remove liquidity will transfer maker impermanent position to taker position,
    /// if `liquidity` of RemoveLiquidityParams struct is zero, the action will collect fee from
    /// pool to maker
    /// @param params RemoveLiquidityParams struct
    /// @return response RemoveLiquidityResponse struct
    function removeLiquidity(RemoveLiquidityParams calldata params)
        external
        returns (RemoveLiquidityResponse memory response);

    /// @notice Settle all markets fundingPayment to owedRealized Pnl
    /// @param trader The address of trader
    function settleAllFunding(address trader) external;

    /// @notice Trader can call `openPosition` to long/short on baseToken market
    /// @dev - `OpenPositionParams.oppositeAmountBound`
    ///     - B2Q + exact input, want more output quote as possible, so we set a lower bound of output quote
    ///     - B2Q + exact output, want less input base as possible, so we set a upper bound of input base
    ///     - Q2B + exact input, want more output base as possible, so we set a lower bound of output base
    ///     - Q2B + exact output, want less input quote as possible, so we set a upper bound of input quote
    ///     > when it's set to 0, it will disable slippage protection entirely regardless of exact input or output
    ///     > when it's over or under the bound, it will be reverted
    /// @dev - `OpenPositionParams.sqrtPriceLimitX96`
    ///     - B2Q: the price cannot be less than this value after the swap
    ///     - Q2B: the price cannot be greater than this value after the swap
    ///     > it will fill the trade until it reaches the price limit but WON'T REVERT
    ///     > when it's set to 0, it will disable price limit;
    ///     > when it's 0 and exact output, the output amount is required to be identical to the param amount
    /// @param params OpenPositionParams struct
    /// @return base The amount of baseToken the taker got or spent
    /// @return quote The amount of quoteToken the taker got or spent
    function openPosition(OpenPositionParams memory params) external returns (uint256 base, uint256 quote);

    /// @notice Close trader's position
    /// @param params ClosePositionParams struct
    /// @return base The amount of baseToken the taker got or spent
    /// @return quote The amount of quoteToken the taker got or spent
    function closePosition(ClosePositionParams calldata params) external returns (uint256 base, uint256 quote);

    /// @notice If trader is underwater, any one can call `liquidate` to liquidate this trader
    /// @dev If trader has open orders, need to call `cancelAllExcessOrders` first
    /// @param trader The address of trader
    /// @param baseToken The address of baseToken
<<<<<<< HEAD
=======
    /// @param oppositeAmountBound please check OpenPositionParams
    /// @return base The amount of baseToken the taker got or spent
    /// @return quote The amount of quoteToken the taker got or spent
    /// @return isPartialClose when it's over price limit return true and only liquidate 25% of the position
>>>>>>> 19785265
    function liquidate(
        address trader,
        address baseToken,
        uint256 oppositeAmountBound
    )
        external
        returns (
            uint256 base,
            uint256 quote,
            bool isPartialClose
        );

    /// @dev This function will be deprecated in the future, recommend to use the function `liquidate()` above
    function liquidate(address trader, address baseToken) external;

    /// @notice Cancel excess order of a maker
    /// @dev Order id can get from `OrderBook.getOpenOrderIds`
    /// @param maker The address of Maker
    /// @param baseToken The address of baseToken
    /// @param orderIds The id of the order
    function cancelExcessOrders(
        address maker,
        address baseToken,
        bytes32[] calldata orderIds
    ) external;

    /// @notice Cancel all excess orders of a maker if the maker is underwater
    /// @dev This function won't fail if the maker has no order but fails when maker is not underwater
    /// @param maker The address of maker
    /// @param baseToken The address of baseToken
    function cancelAllExcessOrders(address maker, address baseToken) external;

    /// @notice Close all positions of a trader in the closed market
    /// @param trader The address of trader
    /// @param baseToken The address of baseToken
    /// @return base The amount of base token that is closed
    /// @return quote The amount of quote token that is closed
    function quitMarket(address trader, address baseToken) external returns (uint256 base, uint256 quote);

    /// @notice Get account value of trader
    /// @dev accountValue = totalCollateralValue + totalUnrealizedPnl, in 18 decimals
    /// @param trader The address of trader
    /// @return accountValue The account value of trader
    function getAccountValue(address trader) external view returns (int256 accountValue);

    /// @notice Get QuoteToken address
    /// @return quoteToken The quote token address
    function getQuoteToken() external view returns (address quoteToken);

    /// @notice Get UniswapV3Factory address
    /// @return factory UniswapV3Factory address
    function getUniswapV3Factory() external view returns (address factory);

    /// @notice Get ClearingHouseConfig address
    /// @return clearingHouseConfig ClearingHouseConfig address
    function getClearingHouseConfig() external view returns (address clearingHouseConfig);

    /// @notice Get `Vault` address
    /// @return vault `Vault` address
    function getVault() external view returns (address vault);

    /// @notice Get `Exchange` address
    /// @return exchange `Exchange` address
    function getExchange() external view returns (address exchange);

    /// @notice Get `OrderBook` address
    /// @return orderBook `OrderBook` address
    function getOrderBook() external view returns (address orderBook);

    /// @notice Get AccountBalance address
    /// @return accountBalance `AccountBalance` address
    function getAccountBalance() external view returns (address accountBalance);

    /// @notice Get `InsuranceFund` address
    /// @return insuranceFund `InsuranceFund` address
    function getInsuranceFund() external view returns (address insuranceFund);
}<|MERGE_RESOLUTION|>--- conflicted
+++ resolved
@@ -220,13 +220,10 @@
     /// @dev If trader has open orders, need to call `cancelAllExcessOrders` first
     /// @param trader The address of trader
     /// @param baseToken The address of baseToken
-<<<<<<< HEAD
-=======
     /// @param oppositeAmountBound please check OpenPositionParams
     /// @return base The amount of baseToken the taker got or spent
     /// @return quote The amount of quoteToken the taker got or spent
     /// @return isPartialClose when it's over price limit return true and only liquidate 25% of the position
->>>>>>> 19785265
     function liquidate(
         address trader,
         address baseToken,
