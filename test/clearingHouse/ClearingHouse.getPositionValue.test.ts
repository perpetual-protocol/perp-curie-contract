--- conflicted
+++ resolved
@@ -1,10 +1,6 @@
 import { MockContract } from "@eth-optimism/smock"
 import { expect } from "chai"
-<<<<<<< HEAD
-import { parseUnits } from "ethers/lib/utils"
-=======
 import { parseEther, parseUnits } from "ethers/lib/utils"
->>>>>>> 04074230
 import { waffle } from "hardhat"
 import { ClearingHouse, TestERC20, UniswapV3Pool, Vault } from "../../typechain"
 import { VirtualToken } from "../../typechain/VirtualToken"
@@ -22,11 +18,8 @@
     let baseToken: VirtualToken
     let quoteToken: VirtualToken
     let pool: UniswapV3Pool
-<<<<<<< HEAD
     let collateralDecimals: number
-=======
     let mockedBaseAggregator: MockContract
->>>>>>> 04074230
 
     beforeEach(async () => {
         const _clearingHouseFixture = await loadFixture(createClearingHouseFixture(BaseQuoteOrdering.BASE_0_QUOTE_1))
@@ -36,11 +29,8 @@
         baseToken = _clearingHouseFixture.baseToken
         quoteToken = _clearingHouseFixture.quoteToken
         pool = _clearingHouseFixture.pool
-<<<<<<< HEAD
         collateralDecimals = await collateral.decimals()
-=======
         mockedBaseAggregator = _clearingHouseFixture.mockedBaseAggregator
->>>>>>> 04074230
 
         await clearingHouse.addPool(baseToken.address, "10000")
 
