--- conflicted
+++ resolved
@@ -150,9 +150,7 @@
         describe("funding payment", async () => {
             beforeEach(async () => {
                 // mock index price to do long
-                mockedBaseAggregator.smocked.latestRoundData.will.return.with(async () => {
-                    return [0, parseUnits("150", 6), 0, 0, 0]
-                })
+                await mockIndexPrice(mockedPriceFeedDispatcher, "150")
 
                 // bob open long position
                 for (let i = 0; i < 3; i++) {
@@ -288,22 +286,13 @@
             let pausedIndexPrice = "50"
             beforeEach(async () => {
                 // mock index price to do long
-                mockedBaseAggregator.smocked.latestRoundData.will.return.with(async () => {
-                    return [0, parseUnits("150", 6), 0, 0, 0]
-                })
+                await mockIndexPrice(mockedPriceFeedDispatcher, "150")
 
                 // open position on two market
                 await q2bExactInput(fixture, bob, 10, baseToken.address)
                 // market price: 152.57455726629748304
 
-<<<<<<< HEAD
-                await mockIndexPrice(mockedPriceFeedDispatcher, "50")
-=======
-                // mock index price as pause price
-                mockedBaseAggregator.smocked.latestRoundData.will.return.with(async () => {
-                    return [0, parseUnits(pausedIndexPrice, 6), 0, 0, 0]
-                })
->>>>>>> c8e0211e
+                await mockIndexPrice(mockedPriceFeedDispatcher, pausedIndexPrice)
 
                 await pauseMarket(baseToken)
             })
@@ -955,9 +944,7 @@
             await addOrder(fixture, alice, 300, 30000, lowerTick, upperTick, false, baseToken.address)
 
             // mock index price to do long
-            mockedBaseAggregator.smocked.latestRoundData.will.return.with(async () => {
-                return [0, parseUnits("250", 6), 0, 0, 0]
-            })
+            await mockIndexPrice(mockedPriceFeedDispatcher, "250")
 
             // Bob swaps on baseToken market, use for loop due to MaxTickCrossedWithinBlock limit
             for (let i = 0; i < 10; i++) {
@@ -988,9 +975,7 @@
             await addOrder(fixture, bob, 50, 5000, lowerTick, upperTick, false, baseToken2.address)
 
             // mock index price to do long
-            mockedBaseAggregator.smocked.latestRoundData.will.return.with(async () => {
-                return [0, parseUnits("250", 6), 0, 0, 0]
-            })
+            await mockIndexPrice(mockedPriceFeedDispatcher, "250")
 
             // Bob swaps on baseToken market, use for loop due to MaxTickCrossedWithinBlock limit
             for (let i = 0; i < 10; i++) {
@@ -1002,9 +987,7 @@
             await accountBalance.mockMarkPrice(baseToken.address, parseEther("0.000001"))
 
             // drop index price on baseToken market
-            mockedBaseAggregator.smocked.latestRoundData.will.return.with(async () => {
-                return [0, parseUnits("50", 6), 0, 0, 0]
-            })
+            await mockIndexPrice(mockedPriceFeedDispatcher, "50")
 
             // make bob to pay funding payment to make him to be liquidated
             await forwardBothTimestamps(clearingHouse, 86400)
@@ -1030,9 +1013,7 @@
             await addOrder(fixture, bob, 50, 5000, lowerTick, upperTick, false, baseToken2.address)
 
             // mock index price to do long
-            mockedBaseAggregator.smocked.latestRoundData.will.return.with(async () => {
-                return [0, parseUnits("250", 6), 0, 0, 0]
-            })
+            await mockIndexPrice(mockedPriceFeedDispatcher, "250")
 
             // Bob swaps on baseToken market, use for loop due to MaxTickCrossedWithinBlock limit
             for (let i = 0; i < 10; i++) {
@@ -1047,9 +1028,7 @@
             await accountBalance.mockMarkPrice(baseToken.address, parseEther("0.000001"))
 
             // drop index price on baseToken market
-            mockedBaseAggregator.smocked.latestRoundData.will.return.with(async () => {
-                return [0, parseUnits("50", 6), 0, 0, 0]
-            })
+            await mockIndexPrice(mockedPriceFeedDispatcher, "50")
 
             // make bob to pay funding payment to make him to be liquidated
             await forwardBothTimestamps(clearingHouse, 86400)
