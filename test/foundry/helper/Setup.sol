pragma solidity 0.7.6;
pragma abicoder v2;

import "forge-std/Test.sol";
import "../../../contracts/MarketRegistry.sol";
import "../../../contracts/ClearingHouse.sol";
<<<<<<< HEAD
import "../../../contracts/ClearingHouseConfig.sol";
import "../../../contracts/AccountBalance.sol";
import "../../../contracts/OrderBook.sol";
import "../../../contracts/QuoteToken.sol";
import "../../../contracts/BaseToken.sol";
import "../../../contracts/VirtualToken.sol";
import { IPriceFeed } from "@perp/perp-oracle-contract/contracts/interface/IPriceFeed.sol";
import { UniswapV3Factory } from "@uniswap/v3-core/contracts/UniswapV3Factory.sol";
import { UniswapV3Pool } from "@uniswap/v3-core/contracts/UniswapV3Pool.sol";
import { ERC20Upgradeable } from "@openzeppelin/contracts-upgradeable/token/ERC20/ERC20Upgradeable.sol";
=======
import "../../../contracts/OrderBook.sol";
import "../../../contracts/ClearingHouseConfig.sol";
import "../../../contracts/InsuranceFund.sol";
import "../../../contracts/AccountBalance.sol";
import "../../../contracts/Vault.sol";
import "../../../contracts/QuoteToken.sol";
import "../../../contracts/BaseToken.sol";
import "../../../contracts/VirtualToken.sol";
import "../../../contracts/test/TestERC20.sol";
import "@perp/perp-oracle-contract/contracts/interface/IPriceFeed.sol";
import "@uniswap/v3-core/contracts/interfaces/IUniswapV3Factory.sol";
import "@uniswap/v3-core/contracts/interfaces/IUniswapV3PoolDeployer.sol";
import "@uniswap/v3-core/contracts/interfaces/IUniswapV3Pool.sol";
import "@openzeppelin/contracts-upgradeable/token/ERC20/ERC20Upgradeable.sol";
import "./DeployConfig.sol";
import "../interface/ITestExchange.sol";
>>>>>>> d5466442

contract Setup is Test, DeployConfig {
    address internal _BASE_TOKEN_PRICE_FEED = makeAddr("_BASE_TOKEN_PRICE_FEED");
    address internal _BASE_TOKEN_2_PRICE_FEED = makeAddr("_BASE_TOKEN_2_PRICE_FEED");
    MarketRegistry public marketRegistry;
    ClearingHouse public clearingHouse;
    ClearingHouseConfig public clearingHouseConfig;
    InsuranceFund public insuranceFund;
    AccountBalance public accountBalance;
    OrderBook public orderBook;
    ITestExchange public exchange;
    Vault public vault;
    IUniswapV3Factory public uniswapV3Factory;
    IUniswapV3Pool public pool;
    IUniswapV3Pool public pool2;
    BaseToken public baseToken;
    BaseToken public baseToken2;
    QuoteToken public quoteToken;
<<<<<<< HEAD
    OrderBook public orderBook;
    ClearingHouseConfig public clearingHouseConfig;
    AccountBalance public accountBalance;
=======
    TestERC20 public usdc;
>>>>>>> d5466442

    function setUp() public virtual {
        // External
        uniswapV3Factory = _create_UniswapV3Factory();
        usdc = _create_TestERC20("USD Coin", "USDC", 6);

        // Cores
        clearingHouseConfig = _create_ClearingHouseConfig();
        quoteToken = _create_QuoteToken();
        marketRegistry = _create_MarketRegistry(address(uniswapV3Factory), address(quoteToken));
        insuranceFund = _create_InsuranceFund(address(usdc));
        orderBook = _create_OrderBook(address(marketRegistry));
        exchange = _create_Exchange(address(marketRegistry), address(orderBook), address(clearingHouseConfig));
        accountBalance = _create_AccountBalance(address(clearingHouseConfig), address(orderBook));
        vault = _create_Vault(
            address(insuranceFund),
            address(clearingHouseConfig),
            address(accountBalance),
            address(exchange)
        );
        clearingHouse = _create_ClearingHouse(
            address(clearingHouseConfig),
            address(vault),
            address(quoteToken),
            address(uniswapV3Factory),
            address(exchange),
            address(accountBalance),
            address(insuranceFund)
        );
        baseToken = _create_BaseToken(_BASE_TOKEN_NAME, address(quoteToken), _BASE_TOKEN_PRICE_FEED, false);
        baseToken2 = _create_BaseToken(_BASE_TOKEN_2_NAME, address(quoteToken), _BASE_TOKEN_2_PRICE_FEED, false);
        pool = _create_UniswapV3Pool(uniswapV3Factory, baseToken, quoteToken, _DEFAULT_POOL_FEE);
<<<<<<< HEAD
        clearingHouseConfig = _create_ClearingHouseConfig();
        orderBook = _create_OrderBook(address(marketRegistry));
        accountBalance = _create_AccountBalance(
            address(clearingHouseConfig),
            address(orderBook),
            address(clearingHouse)
        );
=======
        pool2 = _create_UniswapV3Pool(uniswapV3Factory, baseToken2, quoteToken, _DEFAULT_POOL_FEE);

        _setter();

        // Label addresses for easier debugging
        vm.label(address(clearingHouseConfig), "ClearingHouseConfig");
        vm.label(address(marketRegistry), "MarketRegistry");
        vm.label(address(insuranceFund), "InsuranceFund");
        vm.label(address(orderBook), "OrderBook");
        vm.label(address(exchange), "Exchange");
        vm.label(address(accountBalance), "AccountBalance");
        vm.label(address(vault), "Vault");
        vm.label(address(clearingHouse), "ClearingHouse");
        vm.label(address(baseToken), "BaseToken");
        vm.label(address(baseToken2), "BaseToken2");
        vm.label(address(quoteToken), "QuoteToken");
        vm.label(address(pool), "Pool");
        vm.label(address(pool2), "Pool2");
        vm.label(address(usdc), "Usdc");
>>>>>>> d5466442
    }

    function _create_QuoteToken() internal returns (QuoteToken) {
        QuoteToken newQuoteToken = new QuoteToken();
        newQuoteToken.initialize(_QUOTE_TOKEN_NAME, _QUOTE_TOKEN_NAME);
        return newQuoteToken;
    }

    function _create_BaseToken(
        string memory tokenName,
        address quoteTokenArg,
        address baseTokenPriceFeed,
        bool largerThan
    ) internal returns (BaseToken) {
        BaseToken newBaseToken;
        while (address(newBaseToken) == address(0) || (largerThan != (quoteTokenArg < address(newBaseToken)))) {
            newBaseToken = new BaseToken();
        }
        // NOTE: put faked code on price feed address, must have contract code to make mockCall
        vm.etch(baseTokenPriceFeed, "_PRICE_FEED");
        vm.mockCall(baseTokenPriceFeed, abi.encodeWithSelector(IPriceFeed.decimals.selector), abi.encode(8));
        newBaseToken.initialize(tokenName, tokenName, baseTokenPriceFeed);
        return newBaseToken;
    }

    function _create_UniswapV3Factory() internal returns (IUniswapV3Factory) {
        bytes memory bytecode = abi.encodePacked(vm.getCode("UniswapV3Factory.sol:UniswapV3Factory"));
        address anotherAddress;
        assembly {
            anotherAddress := create(0, add(bytecode, 0x20), mload(bytecode))
        }
        return IUniswapV3Factory(anotherAddress);
    }

    function _create_UniswapV3Pool(
        IUniswapV3Factory uniswapV3FactoryArg,
        BaseToken baseTokenArg,
        QuoteToken quoteTokenArg,
        uint24 fee
    ) internal returns (IUniswapV3Pool) {
        address poolAddress = uniswapV3FactoryArg.createPool(address(baseTokenArg), address(quoteTokenArg), fee);
        baseTokenArg.addWhitelist(poolAddress);
        quoteTokenArg.addWhitelist(poolAddress);
        return IUniswapV3Pool(poolAddress);
    }

    function _create_MarketRegistry(address uniswapV3FactoryArg, address quoteTokenArg)
        internal
        returns (MarketRegistry)
    {
        MarketRegistry newMarketRegistry = new MarketRegistry();
        newMarketRegistry.initialize(uniswapV3FactoryArg, quoteTokenArg);
        return newMarketRegistry;
    }

    function _create_Exchange(
        address marketRegistryArg,
        address orderBookArg,
        address clearingHouseConfigArg
    ) internal returns (ITestExchange) {
        bytes memory bytecode = abi.encodePacked(vm.getCode("Exchange.sol:Exchange"));
        address exchangeAddress;
        assembly {
            exchangeAddress := create(0, add(bytecode, 0x20), mload(bytecode))
        }
        ITestExchange(exchangeAddress).initialize(marketRegistryArg, orderBookArg, clearingHouseConfigArg);
        return ITestExchange(exchangeAddress);
    }

    function _create_OrderBook(address marketRegistryArg) internal returns (OrderBook) {
        OrderBook newOrderBook = new OrderBook();
        newOrderBook.initialize(marketRegistryArg);
        return newOrderBook;
    }

    function _create_ClearingHouseConfig() internal returns (ClearingHouseConfig) {
        ClearingHouseConfig newClearingHouseConfig = new ClearingHouseConfig();
        newClearingHouseConfig.initialize();
        return newClearingHouseConfig;
    }

    function _create_ClearingHouse(
        address clearingHouseConfigArg,
        address vaultArg,
        address quoteTokenArg,
        address uniswapV3FactoryArg,
        address exchangeArg,
        address accountBalanceArg,
        address insuranceFundArg
    ) internal returns (ClearingHouse) {
        ClearingHouse newClearingHouse = new ClearingHouse();
        newClearingHouse.initialize(
            clearingHouseConfigArg,
            vaultArg,
            quoteTokenArg,
            uniswapV3FactoryArg,
            exchangeArg,
            accountBalanceArg,
            insuranceFundArg
        );
        return newClearingHouse;
    }

    function _create_InsuranceFund(address usdcArg) internal returns (InsuranceFund) {
        InsuranceFund newInsuranceFund = new InsuranceFund();
        newInsuranceFund.initialize(usdcArg);

        return newInsuranceFund;
    }

    function _create_AccountBalance(address clearingHouseConfigArg, address orderBookArg)
        internal
        returns (AccountBalance)
    {
        AccountBalance newAccountBalance = new AccountBalance();
        newAccountBalance.initialize(clearingHouseConfigArg, orderBookArg);
        return newAccountBalance;
    }

    function _create_Vault(
        address insuranceFundArg,
        address clearingHouseConfigArg,
        address accountBalanceArg,
        address exchangeArg
    ) internal returns (Vault) {
        Vault newVault = new Vault();
        newVault.initialize(insuranceFundArg, clearingHouseConfigArg, accountBalanceArg, exchangeArg);
        return newVault;
    }

    function _create_TestERC20(
        string memory name,
        string memory symbol,
        uint8 decimal
    ) internal returns (TestERC20) {
        TestERC20 testErc20 = new TestERC20();
        testErc20.__TestERC20_init(name, symbol, decimal);
        return testErc20;
    }

    function _setter() internal {
        // baseToken
        baseToken.mintMaximumTo(address(clearingHouse));
        baseToken.addWhitelist(address(clearingHouse));
        baseToken.addWhitelist(address(pool));

        // baseToken2
        baseToken2.mintMaximumTo(address(clearingHouse));
        baseToken2.addWhitelist(address(clearingHouse));
        baseToken2.addWhitelist(address(pool2));

        // quoteToken
        quoteToken.mintMaximumTo(address(clearingHouse));
        quoteToken.addWhitelist(address(clearingHouse));
        quoteToken.addWhitelist(address(pool));
        quoteToken.addWhitelist(address(pool2));

        // clearingHouseConfig
        clearingHouseConfig.setMaxMarketsPerAccount(MAX_MARKETS_PER_ACCOUNT);
        uint8 settlementTokenDecimals = vault.decimals();
        clearingHouseConfig.setSettlementTokenBalanceCap(SETTLEMENT_TOKEN_BALANCE_CAP * 10**settlementTokenDecimals);

        // marketRegistry
        marketRegistry.setClearingHouse(address(clearingHouse));
        marketRegistry.setMaxOrdersPerMarket(MAX_ORDERS_PER_MARKET);

        // insuranceFund
        insuranceFund.setBorrower(address(vault));

        // orderBook
        orderBook.setClearingHouse(address(clearingHouse));
        orderBook.setExchange(address(exchange));

        // exchange
        exchange.setClearingHouse(address(clearingHouse));
        exchange.setAccountBalance(address(accountBalance));

        // accountBalance
        accountBalance.setClearingHouse(address(clearingHouse));
        accountBalance.setVault(address(vault));

        // vault
        vault.setClearingHouse(address(clearingHouse));
    }

    function _create_ClearingHouseConfig() internal returns (ClearingHouseConfig) {
        ClearingHouseConfig clearingHouseConfig = new ClearingHouseConfig();
        clearingHouseConfig.initialize();
        return clearingHouseConfig;
    }

    function _create_OrderBook(address marketRegistry) internal returns (OrderBook) {
        OrderBook orderBook = new OrderBook();
        orderBook.initialize(marketRegistry);
        return orderBook;
    }

    function _create_AccountBalance(
        address clearingHouseConfig,
        address orderBook,
        address clearingHouse
    ) internal returns (AccountBalance) {
        AccountBalance accountBalance = new AccountBalance();
        accountBalance.initialize(clearingHouseConfig, orderBook);
        accountBalance.setClearingHouse(clearingHouse);
        return accountBalance;
    }
}<|MERGE_RESOLUTION|>--- conflicted
+++ resolved
@@ -4,18 +4,6 @@
 import "forge-std/Test.sol";
 import "../../../contracts/MarketRegistry.sol";
 import "../../../contracts/ClearingHouse.sol";
-<<<<<<< HEAD
-import "../../../contracts/ClearingHouseConfig.sol";
-import "../../../contracts/AccountBalance.sol";
-import "../../../contracts/OrderBook.sol";
-import "../../../contracts/QuoteToken.sol";
-import "../../../contracts/BaseToken.sol";
-import "../../../contracts/VirtualToken.sol";
-import { IPriceFeed } from "@perp/perp-oracle-contract/contracts/interface/IPriceFeed.sol";
-import { UniswapV3Factory } from "@uniswap/v3-core/contracts/UniswapV3Factory.sol";
-import { UniswapV3Pool } from "@uniswap/v3-core/contracts/UniswapV3Pool.sol";
-import { ERC20Upgradeable } from "@openzeppelin/contracts-upgradeable/token/ERC20/ERC20Upgradeable.sol";
-=======
 import "../../../contracts/OrderBook.sol";
 import "../../../contracts/ClearingHouseConfig.sol";
 import "../../../contracts/InsuranceFund.sol";
@@ -25,14 +13,15 @@
 import "../../../contracts/BaseToken.sol";
 import "../../../contracts/VirtualToken.sol";
 import "../../../contracts/test/TestERC20.sol";
-import "@perp/perp-oracle-contract/contracts/interface/IPriceFeed.sol";
-import "@uniswap/v3-core/contracts/interfaces/IUniswapV3Factory.sol";
-import "@uniswap/v3-core/contracts/interfaces/IUniswapV3PoolDeployer.sol";
-import "@uniswap/v3-core/contracts/interfaces/IUniswapV3Pool.sol";
-import "@openzeppelin/contracts-upgradeable/token/ERC20/ERC20Upgradeable.sol";
+import { IPriceFeed } from "@perp/perp-oracle-contract/contracts/interface/IPriceFeed.sol";
+// import { UniswapV3Factory } from "@uniswap/v3-core/contracts/UniswapV3Factory.sol";
+// import { UniswapV3Pool } from "@uniswap/v3-core/contracts/UniswapV3Pool.sol";
+import { IUniswapV3Factory } from "@uniswap/v3-core/contracts/interfaces/IUniswapV3Factory.sol";
+import { IUniswapV3PoolDeployer } from "@uniswap/v3-core/contracts/interfaces/IUniswapV3PoolDeployer.sol";
+import { IUniswapV3Pool } from "@uniswap/v3-core/contracts/interfaces/IUniswapV3Pool.sol";
+import { ERC20Upgradeable } from "@openzeppelin/contracts-upgradeable/token/ERC20/ERC20Upgradeable.sol";
 import "./DeployConfig.sol";
 import "../interface/ITestExchange.sol";
->>>>>>> d5466442
 
 contract Setup is Test, DeployConfig {
     address internal _BASE_TOKEN_PRICE_FEED = makeAddr("_BASE_TOKEN_PRICE_FEED");
@@ -51,13 +40,7 @@
     BaseToken public baseToken;
     BaseToken public baseToken2;
     QuoteToken public quoteToken;
-<<<<<<< HEAD
-    OrderBook public orderBook;
-    ClearingHouseConfig public clearingHouseConfig;
-    AccountBalance public accountBalance;
-=======
     TestERC20 public usdc;
->>>>>>> d5466442
 
     function setUp() public virtual {
         // External
@@ -90,15 +73,6 @@
         baseToken = _create_BaseToken(_BASE_TOKEN_NAME, address(quoteToken), _BASE_TOKEN_PRICE_FEED, false);
         baseToken2 = _create_BaseToken(_BASE_TOKEN_2_NAME, address(quoteToken), _BASE_TOKEN_2_PRICE_FEED, false);
         pool = _create_UniswapV3Pool(uniswapV3Factory, baseToken, quoteToken, _DEFAULT_POOL_FEE);
-<<<<<<< HEAD
-        clearingHouseConfig = _create_ClearingHouseConfig();
-        orderBook = _create_OrderBook(address(marketRegistry));
-        accountBalance = _create_AccountBalance(
-            address(clearingHouseConfig),
-            address(orderBook),
-            address(clearingHouse)
-        );
-=======
         pool2 = _create_UniswapV3Pool(uniswapV3Factory, baseToken2, quoteToken, _DEFAULT_POOL_FEE);
 
         _setter();
@@ -118,7 +92,6 @@
         vm.label(address(pool), "Pool");
         vm.label(address(pool2), "Pool2");
         vm.label(address(usdc), "Usdc");
->>>>>>> d5466442
     }
 
     function _create_QuoteToken() internal returns (QuoteToken) {
@@ -303,27 +276,4 @@
         // vault
         vault.setClearingHouse(address(clearingHouse));
     }
-
-    function _create_ClearingHouseConfig() internal returns (ClearingHouseConfig) {
-        ClearingHouseConfig clearingHouseConfig = new ClearingHouseConfig();
-        clearingHouseConfig.initialize();
-        return clearingHouseConfig;
-    }
-
-    function _create_OrderBook(address marketRegistry) internal returns (OrderBook) {
-        OrderBook orderBook = new OrderBook();
-        orderBook.initialize(marketRegistry);
-        return orderBook;
-    }
-
-    function _create_AccountBalance(
-        address clearingHouseConfig,
-        address orderBook,
-        address clearingHouse
-    ) internal returns (AccountBalance) {
-        AccountBalance accountBalance = new AccountBalance();
-        accountBalance.initialize(clearingHouseConfig, orderBook);
-        accountBalance.setClearingHouse(clearingHouse);
-        return accountBalance;
-    }
 }