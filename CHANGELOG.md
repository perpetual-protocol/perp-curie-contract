# Changelog

All notable changes to this project will be documented in this file.

The format is based on [Keep a Changelog](https://keepachangelog.com/en/1.0.0/),
and this project adheres to [Semantic Versioning](https://semver.org/spec/v2.0.0.html).

## [unreleased]

<<<<<<< HEAD
## [2.5.0] - TBD
### Added
- Add `AccountBalance.getMarketRegistry()` to return the address of MarketRegistry contract.
- Add `AccountBalance.getMarkPrice(address)` to return the mark price of given market.
- Add `ClearingHouseConfig.getMarkPriceConfig()` to return marketTwapInterval and premiumInterval used for mark price calculations.
- Add new event `MarketRegistryChanged` to `AccountBalance`, will emit in `setMarketRegistry(address)`

### Changed
- Move events in ClearingHouseConfig to IClearingHouseConfigEvent in IClearingHouseConfig.sol

### Deprecated
- BackstopLiquidityProvider from ClearingHouseConfig & IClearingHouseConfig and comments added to ClearingHouseConfigStorage
=======
## [2.4.1] - 2022-12-09
- Transaction will fail if closing 25% of trader's position exceeds the max price impact per timestamp.
>>>>>>> 8ad13806

## [2.4.0] - 2022-12-02
### Added
- Add `CollateralManager.getDebtThresholdByTrader()`
- Add `CollateralManager.getTotalWhitelistedDebtThreshold()`

## [2.3.0] - 2022-12-02
### Added
- Add `Insurance.distributeFee()`
- Add `Insurance.getThreshold()`
- Add `Insurance.getSurplusBeneficiary()`
- Add new event `ThresholdChanged`, `SurplusBeneficiaryChanged`, `FeeDistributed` to `InsuranceFund`

## [2.2.4] - 2022-12-02
- Support remove all liquidity in `quitMarket()` if user has orders in closed market

## [2.2.3] - 2022-10-24
### Changed
- Fix rounding issue (expect amount is not equal to response) when open position with `isBaseToQuote: false` and `isExactInput: true`

## [2.2.2] - 2022-10-13
### Changed
- Change `_MAX_PRICE_SPREAD_RATIO` from 20% to 10%

## [2.2.1] - 2022-10-11
- Add `InsuranceFund.getInsuranceFundCapacity()`

## [2.2.0] - 2022-09-30
### Added
- Add `Vault.settleBadDebt()`
- Add `InsuranceFund.repay()`
- Add new event `Repaid`, `BadDebtSettled`
### Removed
- Remove `InsuranceFund.borrow()`

## [2.1.1] - 2022-09-21
### Changed
- `AccountBalance.getLiquidatablePositionSize()` returns entire position size if the position value is less than _MIN_PARTIAL_LIQUIDATE_POSITION_VALUE.

## [2.1.0] - 2022-08-16
### Added
- Add `Vault.withdrawAll()` to withdraw all free collateral(specified) from vault
- Add `Vault.withdrawAllEther()` to withdraw all ETH from vault

### Changed
- Update return parameter names in NatSpec

### Fixed
- Fix rounding issue when liquidating collaterals in full
- Fix collateral value precision and underlying rounding issues

## [2.0.1] - 2022-08-10
### Added
- Add `DelegateApproval.canAddLiquidityFor` to check if can add liquidity for another maker.
- Add `DelegateApproval.canRemoveLiquidityFor` to check if can remove liquidity belonging to another maker.

## [2.0.0] - 2022-08-10
### Changed
- `liquidate()` becomes position transfer instead of market selling. **So liquidators now require collaterals to do liquidation.**

  - `liquidate()` has new interfaces:

    ```solidity
    function liquidate(
        address trader,
        address baseToken,
        int256 positionSize
    ) external;

    // liquidate as much as possible
    function liquidate(
        address trader,
        address baseToken,
    ) external;
    ```
### Added
- Add `AccountBalance.getLiquidatablePositionSize()` to calculate the liquidatable position size for trader.

### Deprecated
- `function liquidate(address trader, address baseToken, uint256 oppositeAmountBound)`

## [1.4.0] - 2022-07-05
### Added
- Add `DelegateApproval`
    - Currently only allow delegating `ClearingHouseOpenPosition`
- Add `ClearingHouse.openPositionFor()`
- Add `ClearingHouse.getDelegateApproval()`

## [1.3.0] - 2022-06-20
### Added
- Add `BaseToken.cacheTwap` to offer the flexibility of updating index prices by either users or ourselves.

## [1.2.0] - 2022-04-28
### Changed
- `ClearingHouse.getAccountValue()` function now calls `Vault.getAccountValue()`
- `Vault.deposit()`, `Vault.withdraw()`, `Vault.depositFor()` can be used for non-settlement token

### Added
- `Vault` now supports depositing non-settlement token as collateral
- Add `CollateralManager` contract for non-settlement collateral related params management
- Add `Vault.depositEther()`, `Vault.depositEtherFor()` `Vault.withdrawEther()` for ETH deposit/withdraw
- Add `Vault.getAccountValue()` to get the account value in settlement token's decimals
- Add `Vault.getBalanceByToken()` to query collateral balance by token address
- Add `Vault.getCollateralTokens()` to query all non-settlement collateral token addresses of a trader
- Add `Vault.getFreeCollateralByToken()` to query free collateral by given  collateral token addresses
- Add `Vault.getSettlementTokenValue()` to query trader's settlement token value
- Add `Vault.isLiquidatable()` to check if a trader's non-settlement collateral can be liquidated
- Add `Vault.getMarginRequirementForCollateralLiquidation()` to get the margin requirement that a trader's
  non-settlement collateral is eligible to be liquidated
- Add `Vault.getCollateralMmRatio()` to get the mmRatio for collateral liquidation
- Add `Vault.getLiquidatableCollateralBySettlement()` to get the liquidatable collateral amount by given
  repaid settlement amount
- Add `Vault.getRepaidSettlementByCollateral` to get the repaid settlement amount by given collateral amount
  for liquidation
- Add `Vault.getMaxRepaidSettlementAndLiquidatableCollateral()` to query the max repaid settlement amount and
  max collateral amount for liquidation
- Add `Vault.liquidateCollateral` to liquidate trader's non-settlement collateral

## [1.1.0] - 2022-04-12
- Add `BaseToken.pause()` (only owner)
- Add `BaseToken.close(uint256)` (only owner)
- Add `IBaseToken.close()`
- Add `IBaseToken.getPausedTimestamp()`
- Add `IBaseToken.getPausedIndexPrice()`
- Add `IBaseToken.getClosedPrice()`
- Add `IBaseToken.isOpen()`
- Add `IBaseToken.isPaused()`
- Add `IBaseToken.isClosed()`
- Add `IVault.depositFor(address, address, uint256)`
- Add `IClearingHouse.quitMarket(address, address)`
- Add new event `PositionClosed` to `ClearingHouse`, will emit in `quitMarket(address, address)`

## [1.0.15] - 2022-02-09

### Changed
- emit `PositionChanged` event in `cancelExcessOrders` and `cancelAllExcessOrders`

## [1.0.14] - 2022-01-28

### Added
- Add `IClearingHouse.liquidate(address, address, uint)` to liquidate with slippage protection.

## [1.0.13] - 2022-01-21
### Deploy
- Deploy `SOL` market to optimism

## [1.0.12] - 2022-01-20
### Deploy
- Deploy `LUNA` market to optimism

## [1.0.11] - 2022-01-18
### Deploy
- Deploy `AVAX` market to optimism

## [1.0.10] - 2022-01-17
### Changed
- Add _backstopLiquidityProviderMap in ClearingHouseConfigStorageV2. It's for only configured backstopLiquidityProvider can liquidate the trader's position who has bad debt.

### Deploy
- Upgrade AccountBalance, ClearingHouse, ClearingHouseConfig, Exchange, Vault

## [1.0.9] - 2022-01-14

### Changed
- Revert swap if _maxTickCrossedWithinBlockMap[baseToken] is 0

### Deploy
- Upgrade Exchange on **Optimism**

## [1.0.9-staging] - 2022-01-13

- Upgrade Exchange for zero tick crossing

## [1.0.8] - 2022-01-12

Code is same as `v1.0.8-staging`.

### Deploy
- Upgrade ClearingHouse on **Optimism**

## [1.0.8-staging] - 2022-01-11

### Fixed
- revert when reducing position with bad debt

### Deploy
- Upgrade ClearingHouse on **Optimism Kovan**

## [1.0.7] - 2022-01-06

### Deploy
- Upgrade vBTC and vETH on **Optimism**

## [1.0.7-staging] - 2022-01-05

### Added
- add `BaseToken.setPriceFeed()` to set address of price feed.

### Deploy
- Upgrade vBTC and vETH on **Optimism Kovan**

## [1.0.6] - 2022-01-05

- Only includes new deployments on **Optimism Kovan** compared with `1.0.5`.

## [1.0.6-staging] - 2022-01-04

- Clean deploy all contracts on **Optimism Kovan** except external contracts (DefaultProxyAdmin, USDC, UniswapV3Factory). Note that the contract proxy addresses has been changed. Can find all contract addresses in `./metadata/optimismKovan.json`.

## [1.0.5] - 2022-01-03

### Added
- Deploy `AVAXUSDBandPriceFeed` on **Optimism**.
- Deploy `LUNAUSDBandPriceFeed` on **Optimism**.
- Deploy `SOLUSDBandPriceFeed` on **Optimism**.

## [1.0.4] - 2021-12-23

- Add fluctuation limit on `exchange.swap`

## [1.0.3] - 2021-12-10

- Fix permission check in `setttleFunding` and `updateFundingGrowthAndLiquidityCoefficientInFundingPayment`

## [1.0.3-staging] - 2021-12-10

- Fix permission check in `setttleFunding` and `updateFundingGrowthAndLiquidityCoefficientInFundingPayment`

## [1.0.1] - 2021-11-25

- Code is the same as `1.0.0`, but it's a clean deploy to Optimism Mainnet.
- Contract source code is also included.

## [1.0.0] - 2021-11-24

- Code is the same as `1.0.0-staging`, but it's a clean deploy to Optimism Mainnet.

## [1.0.0-staging] - 2021-11-24

- Code is the same as `0.15.1-staging`, but it's a clean deploy to Optimism Kovan and Arbitrum Rinkeby.

## [0.15.1-staging] - 2021-11-23

- No public change in this version.

## [0.15.0-staging] - 2021-11-22

### Changed
- rename `ClearingHouse.settleAllFundingAndPendingFee` to `ClearingHouse.settleAllFunding`
- rename `AccountBalance.addTakerBalances` to `AccountBalance.modifyTakerBalance`
- rename params of `AccountBalance.modifyTakerBalance`
    1. `deltaTakerBase` to `base`
    2. `deltaTakerQuote` to `quote`
- rename params of `AccountBalance.settleBalanceAndDeregister`
    1. `deltaTakerBase` to `takerBase`
    2. `deltaTakerQuote` to `takerQuote`
- rename `AccountBalance.addOwedRealizedPnl` to `AccountBalance.modifyOwedRealizedPnl`
- rename param `delta` of `AccountBalance.modifyOwedRealizedPnl` as `amount`
- rename the param `sqrtPriceAfter` in the `ClearingHouse.PositionChanged` event to `sqrtPriceAfterX96`
- rename error codes in `ClearingHouse`
    1. `CH_NEO` to `CH_CLWTISO`
    2. `CH_PSC` to `CH_PSCF`
    3. `CH_ANC` to `CH_ENC`
    4. `CH_ANC` to `CH_TFNC`
- rename params of `ClearingHouse.openPosition`
    1. `deltaBase` to `base`
    2. `deltaQuote` to `quote`
- rename params of `ClearingHouse.closePosition`
    1. `deltaBase` to `base`
    2. `deltaQuote` to `quote`
- rename error code in `Exchange`: `EX_ANC` to `EX_BNC`
- rename params in struct `Exchange.SwapResponse`
    1. `deltaAvailableBase` to `base`
    2. `deltaAvailableQuote` to `quote`
- rename params in struct `Exchange.RealizePnlParams`
    1. `deltaAvailableBase` to `base`
    2. `deltaAvailableQuote` to `quote`
- rename `OrderBook.getOwedFee` as `OrderBook.getPendingFee`
- rename params in struct `OrderBook.RemoveLiquidityResponse`
    1. `deltaTakerBase` to `takerBase`
    2. `deltaTakerQuote` to `takerQuote`
- rename params of `OrderBook.updateOrderDebt`
    1. `deltaBaseDebt` to `base`
    2. `deltaQuoteDebt` to `quote`
- rename params in struct `AccountMarket.Info`
    1. `takerBaseBalance` to `takerPositionSize`
    2. `takerQuoteBalance` to `takerOpenNotional`
- rename error codes in `Vault`
    1. `V_ANC` to `V_CHNC`
    2. `V_ANC` to `V_TFNC`

- move event `FundingPaymentSettled` to ClearingHouse

### Added
- add a new parameter `insuranceFundArg` to `initialize` of ClearingHouse
- add a new parameter `orderBookArg` to `initialize` of AccountBalance

### Removed

- remove `AccountBalance.getNetQuoteBalanceAndPendingFee`
- remove parameter `exchangeArg` from `initialize` of AccountBalance
- remove parameter `insuranceFundArg` from `initialize` of Exchange
- remove `Exchange.getTick`
- remove `Exchange.getFundingGrowthGlobalAndTwaps`
- remove `OrderBook.getFeeGrowthGlobal`

## [0.14.0-staging] - 2021-11-17

### Added

- add `OrderBook.getTotalQuoteBalance()`
- add `OrderBook.getTotalOrderDebt()`
- add `OrderBook.getMakerBalance()`
- add `Clearinghouse.settleAllFundingAndPendingFee()`
### Changed

- move `PositionChanged` event from `Exchange` to `ClearingHouse`
- move `Exchange.getTotalOpenNotional` to `AccountBalance.getTotalOpenNotional`
- move `Exchange.getTakerOpenNotional` to `AccountBalance.getTakerOpenNotional`

- rename `OrderBook.getTotalTokenAmountInPool` to `OrderBook.getTotalTokenAmountInPoolAndPendingFee`
- rename `AccountBalance.getOwedAndUnrealizedPnl` to `AccountBalance.getPnlAndPendingFee`
- rename `AccountBalance.getNetQuoteBalance` to `AccountBalance.getNetQuoteBalanceAndPendingFee`
- rename `AccountBalance.settleQuoteToPnl` to `AccountBalance.settleQuoteToOwedRealizedPnl`

- add new second return value `pendingFee` of `AccountBalance.getOwedAndUnrealizedPnl`
- add new second return value `pendingFee` of `AccountBalance.getNetQuoteBalance`
- add new second return value `totalPendingFee` of `OrderBook.getTotalQuoteBalance`
- add new second return value `totalPendingFee` of `OrderBook.getTotalTokenAmountInPool`

### Removed

- remove `AccountBalance.getTakerQuote`

## [0.13.3-staging] - 2021-11-11

### Changed

- rename `useTakerPosition` to `useTakerBalance` in `ClearingHouse.AddLiquidityParams`

## [0.13.2-staging] - 2021-11-11

### Changed
- update artifacts

## [0.13.1-staging] - 2021-11-11

### Added

- add `optimismKovan.json` and `rinkeby.json` of `v0.12.7`

## [0.13.0-staging] - 2021-11-10

### Changed

- use the new NPM package name: `@perp/curie-contract`
- rename `AccountBalance.getLiquidateMarginRequirement` to `AccountBalance.getMarginRequirementForLiquidation`
- rename `Vault.balanceOf` to `Vault.getBalance`
- rename `AccountBalance.getPositionSize` to `AccountBalance.getTotalPositionSize`
- rename `AccountBalance.getPositionValue` to `AccountBalance.getTotalPositionValue`
- rename `Exchange.getOpenNotional` to `Exchange.getTotalOpenNotional`
- fix error codes in `Exchange`
    1. `EX_OPIBS` to `EX_OPLBS`
    2. `EX_OPIAS` to `EX_OPLAS`
- add field `useTakerPosition` to `ClearingHouse.AddLiquidityParams`
- move event `LiquidityChanged` from `OrderBook` to `ClearingHouse`

### Added

- add `AccountBalance.getTakerQuote()` to get taker's quote balance
- add `Exchange.getTakerOpenNotional()` to get taker's open notional
- add `ClearingHouseConfig.getMaxFundingRate()` and `ClearingHouseConfig.setMaxFundingRate()`
- add `MarketRegistry.hasPool()`
- add event `MaxFundingRateChanged` to `ClearingHouseConfig`
- add event `TrustedForwarderChanged` to `ClearingHouse`
- add event `TakerBalancesChanged` to `AccountBalance`
- add event `MaxTickCrossedWithinBlockChanged` to `Exchange`
- add event `AccountBalanceChanged` to `Exchange`
- add event `BorrowerChanged` to `InsuranceFund`

### Removed

- remove state `_versionRecipient` from `ClearingHouse` and `Vault`
- remove `Quoter` and `Multicall2` contracts from core.
    - You can find these contracts in [@perp/curie-periphery-contract](https://www.npmjs.com/package/@perp/curie-periphery-contract).

## [0.12.7] - 2021-11-09

- deploy on Optimism Kovan

## [0.12.6] - 2021-10-25

- bug fixes
  - rounding error at `ClearingHouse.closePosition()` and `Vault.withdraw()`

## [0.12.5] - 2021-10-22

- deploy 0.12.4 on Rinkeby

## [0.12.4] - 2021-10-21

### Changed

- changed the returned value of `ClearingHouse.getAccountValue` to 18 decimals

## [0.11.1] - 2021-10-08

### Added

- add `AccountBalance.getTotalAbsPositionValue()`

## [0.11.0] - 2021-10-08

### Added

- add `ClearingHouseConfig.getSettlementTokenBalanceCap()`
- add a new parameter `insuranceFundArg` to `initialize` of Exchange
- add a new event `SettlementTokenBalanceCapChanged` to ClearingHouseConfig
- add a new field `sqrtPriceAfter` to `PositionChanged` of Exchange

### Removed

- remove parameter `insuranceFundArg` from `initialize` of ClearingHouse
- remove event `PositionChanged` from ClearingHouse
- remove `getTotalAbsPositionValue` from `AccountBalance`
- remove parameter `marketRegistryArg` from `initialize` of AccountBalance

### Changed

- move event `PositionChanged` to Exchange
- combine `getTotalUnrealizedPnl` and `getOwedRealizedPnl` to `getOwedAndUnrealizedPnl`
- move `getLiquidateMarginRequirement` from `Vault` to `AccountBalance`
- rename `CleairngHouseConfig.liquidationPenaltyRatio` to `ClearingHouseConfig.getLiquidationPenaltyRatio`
- rename `CleairngHouseConfig.partialCloseRatio` to `ClearingHouseConfig.getPartialCloseRatio`
- rename `CleairngHouseConfig.twapInterval` to `ClearingHouseConfig.getTwapInterval`
- rename `CleairngHouseConfig.maxMarketsPerAccount` to `ClearingHouseConfig.getMaxMarketsPerAccount`
- rename `MarketRegistry.clearingHouse` to `MarketRegistry.getClearingHouse`
- rename `MarketRegistry.maxOrdersPerMarket` to `MarketRegistry.getMaxOrdersPerMarket`
- rename `Vault.totalDebt` to `Vault.getTotalDebt`

## [0.9.4] - 2021-09-28

### Changed

- Error messages emitted by ClearingHouse._checkSlippage()
    - `CH_TLR` to `CH_TLRS` or `CH_TLRL`, depending on the side
    - `CH_TMR` to `CH_TMRS` or `CH_TMRL`, depending on the side

## [0.9.3] - 2021-09-27

- bug fixing

## [0.9.2] - 2021-09-24

### Added

- add `AccountBalance.getBaseTokens()`
- add a new parameter `sqrtPriceX96` to `SwapResponse` of `Quoter.swap()`

## [0.9.0] - 2021-09-22

### Added

- add `ClearingHouseConfig` contract
- add `OrderBook` contract
- add `AccountBalance` contract
- add `MarketRegistry` contract

### Removed
- remove `getOwedRealizedPnlWithPendingFundingPayment` from AccountBalance
- remove `getLastUpdatedTick` from Exchange

### Changed

- `TwapIntervalChanged` now emitted by ClearingHouseConfig
- `LiquidationPenaltyRatioChanged` now emitted by ClearingHouseConfig
- `PartialCloseRatioChanged` now emitted by ClearingHouseConfig
- `ReferredPositionChanged` now emitted by ClearingHouseConfig
- `MaxMarketsPerAccountChanged` now emitted by ClearingHouseConfig
- The following function move from ClearingHouse to AccountBalance
  - `getOwedRealizedPnl`
  - `getTotalAbsPositionValue`
  - `getTotalDebtValue`
  - `getTotalUnrealizedPnl`
  - `getNetQuoteBalance`
  - `getPositionSize`
  - `getPositionValue`
- `getOpenNotional` moved to Exchange
- `setMaxTickCrossedWithinBlock` and `getMaxTickCrossedWithinBlock` moved to Exchange
- `getPendingFundingPayment` and `getAllPendingFundingPayment` moved to Exchange

## [0.5.3] - 2021-09-03

### Removed

- remove `twapIntervalArg` from `ClearinHouse.getPositionValue()`

## [0.5.2] - 2021-09-02

### Added

- add `Exchange` contract
- add `BaseToken` contract
- add `MetaTxGateway` contract

### Changed

- Set `ClearingHouse.setMaxMarketsPerAccount(10)`
- Set `Exchange.setMaxOrdersPerMarket(100)`
- Set `Exchange.setFeeRatio(baseToken, 1000)` (0.1%) for all BaseTokens
- Set `Exchange.setInsuranceFundFeeRatio(baseToken, 100000)` (10%) for all BaseTokens
- `PoolAdded` now emitted by `Exchange`
- `LiquidityChanged` now emitted by Exchange
- `Swapped` is renamed to `PositionChanged` and still emitted by `ClearingHouse`
    - event parameters also changed

```solidity
event PositionChanged(
    address indexed trader,
    address indexed baseToken,
    int256 exchangedPositionSize,
    int256 exchangedPositionNotional,
    uint256 fee,
    int256 openNotional,
    int256 realizedPnl
);
```

- `GlobalFundingGrowthUpdated` is renamed to `FundingUpdated` and still emitted by `ClearingHouse`
    - event parameters also changed

```solidity
event FundingUpdated(
    address indexed baseToken,
    uint256 markTwap,
    uint256 indexTwap
);
```

- `FundingSettled` is renamed to `FundingPaymentSettled` and still emitted by `ClearingHouse`
- QuoteToken inherits from `VirtualToken` contract
- All BaseTokens inherit from `BaseToken` contract

## [0.4.2] - 2021-08-24

### Added

- add `ClearingHouse.getTotalInitialMarginRequirement()`

## [0.4.0] - 2021-08-23

### Added

- add new global arguments to `ClearingHouse`:
    - `ClearingHouse.setMaxOrdersPerMarket()`
    - `ClearingHouse.setMaxMarketsPerAccount()`
    - `ClearingHouse.setPartialCloseRatio()`
    - `ClearingHouse.setLiquidationPenaltyRatio()`
    - `ClearingHouse.setTwapInterval()`
- add new market-specific arguments to `ClearingHouse`:
    - `ClearingHouse.setFeeRatio()`
    - `ClearingHouse.setInsuranceFundFeeRatio()`
    - `ClearingHouse.setMaxTickCrossedWithinBlock()`

### Changed

- replace hourly-based funding with block-based funding
- replace `cancelExcessOrders(maker, baseToken)` with `cancelAllExcessOrders(maker, baseToken)` and `cancelExcessOrders(maker, baseToken, orderIds)`
    - now `cancelAllExcessOrders()` will not automatically remove all liquidity

### Removed

- remove `ClearingHouse.updateFunding()`
- remove `fundingPayment` and `badDebt` from `Swapped` event

## [0.3.3] - 2021-08-13

### Fixed

- fix how realizedPnl and openNotional calculate for maker/taker

### Added

- add whitelist feature for `VirtualToken`
- add `Quoter` contract

## [0.2.0] - 2021-08-04

### Changed

- rename `ClearingHouse.getTotalMarketPnl` to `ClearingHouse.getTotalUnrealizedPnl`
- fix `Vault.getFreeCollateral` wrong numbers

## [0.1.5] - 2021-08-03

### Added

- add `InsuranceFund` contract
- add `ClearingHouse.getBuyingPower()`
- add `ClearingHouse.liquidate()`

### Changed

- change the interface of `ClearingHouse.addLiquidity()` and `ClearingHouse.removeLiquidity()`
    - support slippage protection

### Fixed

- fix `ClearingHouse.swap()`
    - fix `TransferHelper::SafeTransfer: Transfer Failed` when opening a short position
- fix `ClearingHouse.getAccountValue()`

## [0.1.4] - 2021-07-29

### Changed

- re-deployed all contracts

## [0.1.3] - 2021-07-28

### Changed

- implemented quote-only fee
- changed event parameters of `FundingRateUpdated`, `FundingSettled`, and `Swapped`:

```solidity
event FundingRateUpdated(address indexed baseToken, int256 rate, uint256 underlyingPrice);

event FundingSettled(
    address indexed trader,
    address indexed baseToken,
    uint256 nextPremiumFractionIndex,
    int256 amount
);

event Swapped(
    address indexed trader,
    address indexed baseToken,
    int256 exchangedPositionSize,
    int256 exchangedPositionNotional,
    uint256 fee,
    int256 settledFundingPayment,
    uint256 badDebt
);
```

## [0.1.1] - 2021-07-26

### Fixed

- fix `Vault` is missing from `@perp/curie-contract/artifacts/contracts`

## [0.1.0] - 2021-07-23

### Added

- add `Vault` contract

### Changed

- move `ClearingHouse.deposit` to `Vault.deposit`
- move `ClearingHouse.withdraw` to `Vault.withdraw`
- move `ClearingHouse.getFreeCollateral` to `Vault.getFreeCollateral`<|MERGE_RESOLUTION|>--- conflicted
+++ resolved
@@ -7,7 +7,6 @@
 
 ## [unreleased]
 
-<<<<<<< HEAD
 ## [2.5.0] - TBD
 ### Added
 - Add `AccountBalance.getMarketRegistry()` to return the address of MarketRegistry contract.
@@ -20,10 +19,9 @@
 
 ### Deprecated
 - BackstopLiquidityProvider from ClearingHouseConfig & IClearingHouseConfig and comments added to ClearingHouseConfigStorage
-=======
+
 ## [2.4.1] - 2022-12-09
 - Transaction will fail if closing 25% of trader's position exceeds the max price impact per timestamp.
->>>>>>> 8ad13806
 
 ## [2.4.0] - 2022-12-02
 ### Added
