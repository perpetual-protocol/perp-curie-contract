// SPDX-License-Identifier: GPL-2.0-or-later
pragma solidity 0.7.6;
pragma abicoder v2;

import { AddressUpgradeable } from "@openzeppelin/contracts-upgradeable/utils/AddressUpgradeable.sol";
import { ContextUpgradeable } from "@openzeppelin/contracts-upgradeable/utils/ContextUpgradeable.sol";
import { MathUpgradeable } from "@openzeppelin/contracts-upgradeable/math/MathUpgradeable.sol";
import { SafeMathUpgradeable } from "@openzeppelin/contracts-upgradeable/math/SafeMathUpgradeable.sol";
import { SignedSafeMathUpgradeable } from "@openzeppelin/contracts-upgradeable/math/SignedSafeMathUpgradeable.sol";
import { ReentrancyGuardUpgradeable } from "@openzeppelin/contracts-upgradeable/utils/ReentrancyGuardUpgradeable.sol";
import { TransferHelper } from "@uniswap/lib/contracts/libraries/TransferHelper.sol";
import { TickMath } from "@uniswap/v3-core/contracts/libraries/TickMath.sol";
import { IUniswapV3Pool } from "@uniswap/v3-core/contracts/interfaces/IUniswapV3Pool.sol";
import { IUniswapV3MintCallback } from "@uniswap/v3-core/contracts/interfaces/callback/IUniswapV3MintCallback.sol";
import { IUniswapV3SwapCallback } from "@uniswap/v3-core/contracts/interfaces/callback/IUniswapV3SwapCallback.sol";
import { FullMath } from "@uniswap/v3-core/contracts/libraries/FullMath.sol";
import { BaseRelayRecipient } from "./gsn/BaseRelayRecipient.sol";
import { PerpSafeCast } from "./lib/PerpSafeCast.sol";
import { PerpMath } from "./lib/PerpMath.sol";
import { FeeMath } from "./lib/FeeMath.sol";
import { Funding } from "./lib/Funding.sol";
import { PerpFixedPoint96 } from "./lib/PerpFixedPoint96.sol";
import { SettlementTokenMath } from "./lib/SettlementTokenMath.sol";
import { Validation } from "./base/Validation.sol";
import { OwnerPausable } from "./base/OwnerPausable.sol";
import { IERC20Metadata } from "./interface/IERC20Metadata.sol";
import { ISettlement } from "./interface/ISettlement.sol";
import { IIndexPrice } from "./interface/IIndexPrice.sol";
import { IVault } from "./interface/IVault.sol";
import { Exchange, ILiquidityAction } from "./Exchange.sol";
import { AccountMarket } from "./lib/AccountMarket.sol";
import { ClearingHouseConfig } from "./ClearingHouseConfig.sol";

contract ClearingHouse is
    IUniswapV3MintCallback,
    IUniswapV3SwapCallback,
    ISettlement,
    ReentrancyGuardUpgradeable,
    Validation,
    OwnerPausable,
    BaseRelayRecipient
{
    using AddressUpgradeable for address;
    using SafeMathUpgradeable for uint256;
    using SafeMathUpgradeable for uint160;
    using PerpSafeCast for uint256;
    using PerpSafeCast for uint128;
    using SignedSafeMathUpgradeable for int256;
    using PerpSafeCast for int256;
    using PerpMath for uint256;
    using PerpMath for int256;
    using PerpMath for uint160;
    using SettlementTokenMath for uint256;
    using SettlementTokenMath for int256;
    using AccountMarket for AccountMarket.Info;

    //
    // events
    //

    event PositionChanged(
        address indexed trader,
        address indexed baseToken,
        int256 exchangedPositionSize,
        int256 exchangedPositionNotional,
        uint256 fee,
        int256 openNotional,
        int256 realizedPnl
    );
    event PositionLiquidated(
        address indexed trader,
        address indexed baseToken,
        uint256 positionNotional,
        uint256 positionSize,
        uint256 liquidationFee,
        address liquidator
    );
    event FundingPaymentSettled(
        address indexed trader,
        address indexed baseToken,
        int256 amount // +: trader pays, -: trader receives
    );
    event FundingUpdated(address indexed baseToken, uint256 markTwap, uint256 indexTwap);
    event ExchangeChanged(address exchange);
    event ReferredPositionChanged(bytes32 indexed referralCode);

    //
    // Struct
    //

    struct AddLiquidityParams {
        address baseToken;
        uint256 base;
        uint256 quote;
        int24 lowerTick;
        int24 upperTick;
        uint256 minBase;
        uint256 minQuote;
        uint256 deadline;
    }

    /// @param liquidity collect fee when 0
    struct RemoveLiquidityParams {
        address baseToken;
        int24 lowerTick;
        int24 upperTick;
        uint128 liquidity;
        uint256 minBase;
        uint256 minQuote;
        uint256 deadline;
    }

    struct InternalRemoveLiquidityParams {
        address maker;
        address baseToken;
        int24 lowerTick;
        int24 upperTick;
        uint128 liquidity;
    }

    struct RemoveLiquidityResponse {
        uint256 base;
        uint256 quote;
        uint256 fee;
    }

    struct AddLiquidityResponse {
        uint256 base;
        uint256 quote;
        uint256 fee;
        uint256 liquidity;
    }

    struct InternalSwapParams {
        address trader;
        address baseToken;
        bool isBaseToQuote;
        bool isExactInput;
        uint256 amount;
        uint160 sqrtPriceLimitX96; // price slippage protection
        Funding.Growth fundingGrowthGlobal;
    }

    struct SwapResponse {
        uint256 deltaAvailableBase;
        uint256 deltaAvailableQuote;
        int256 exchangedPositionSize;
        int256 exchangedPositionNotional;
        uint256 fee;
        int256 openNotional;
        int256 realizedPnl;
        int24 tick;
    }

    struct OpenPositionParams {
        address baseToken;
        bool isBaseToQuote;
        bool isExactInput;
        uint256 amount;
        // B2Q + exact input, want more output quote as possible, so we set a lower bound of output quote
        // B2Q + exact output, want less input base as possible, so we set a upper bound of input base
        // Q2B + exact input, want more output base as possible, so we set a lower bound of output base
        // Q2B + exact output, want less input quote as possible, so we set a upper bound of input quote
        // when it's 0 in exactInput, means ignore slippage protection
        // when it's maxUint in exactOutput = ignore
        // when it's over or under the bound, it will be reverted
        uint256 oppositeAmountBound;
        uint256 deadline;
        // B2Q: the price cannot be less than this value after the swap
        // Q2B: The price cannot be greater than this value after the swap
        // it will fill the trade until it reach the price limit instead of reverted
        uint160 sqrtPriceLimitX96;
        bytes32 referralCode;
    }

    struct InternalOpenPositionParams {
        address trader;
        address baseToken;
        bool isBaseToQuote;
        bool isExactInput;
        uint256 amount;
        uint160 sqrtPriceLimitX96; // price slippage protection
        bool skipMarginRequirementCheck;
        Funding.Growth fundingGrowthGlobal;
    }

    struct AfterRemoveLiquidityParams {
        address maker;
        address baseToken;
        uint256 removedBase;
        uint256 removedQuote;
        uint256 collectedFee;
    }

    struct ClosePositionParams {
        address baseToken;
        uint160 sqrtPriceLimitX96;
        uint256 oppositeAmountBound;
        uint256 deadline;
        bytes32 referralCode;
    }

    struct InternalClosePositionParams {
        address trader;
        address baseToken;
        uint160 sqrtPriceLimitX96;
        Funding.Growth fundingGrowthGlobal;
    }

    struct CheckSlippageParams {
        bool isBaseToQuote;
        bool isExactInput;
        uint256 deltaAvailableQuote;
        uint256 deltaAvailableBase;
        uint256 oppositeAmountBound;
    }

    // not used in CH, due to inherit from BaseRelayRecipient
    string public override versionRecipient;
    // 10 wei
    uint256 internal constant _DUST = 10;

    //
    // state variables
    //

    // TODO should be immutable, check how to achieve this in oz upgradeable framework.
    address public quoteToken;
    address public uniswapV3Factory;

    address public config;
    address public vault;
    address public insuranceFund;
    address public exchange;

    // cached the settlement token's decimal for gas optimization
    // owner must ensure the settlement token's decimal is not immutable
    // TODO should be immutable, check how to achieve this in oz upgradeable framework.
    uint8 internal _settlementTokenDecimals;

<<<<<<< HEAD
    // key: trader
    mapping(address => Account) internal _accountMap;
=======
    uint32 public twapInterval;

    // trader => owedRealizedPnl
    mapping(address => int256) internal _owedRealizedPnlMap;

    // trader => baseTokens
    // base token registry of each trader
    mapping(address => address[]) internal _baseTokensMap;
>>>>>>> 82975f01

    // first key: trader, second key: baseToken
    mapping(address => mapping(address => AccountMarket.Info)) internal _accountMarketMap;

    // first key: trader, second key: baseToken
    // value: the last timestamp when a trader exceeds price limit when closing a position/being liquidated
    mapping(address => mapping(address => uint256)) internal _lastOverPriceLimitTimestampMap;

    // key: base token
    mapping(address => uint256) internal _firstTradedTimestampMap;
    mapping(address => uint256) internal _lastSettledTimestampMap;
    mapping(address => Funding.Growth) internal _globalFundingGrowthX96Map;

    // key: base token
    // value: a threshold to limit the price impact per block when reducing or closing the position
    mapping(address => uint24) private _maxTickCrossedWithinBlockMap;
    // value: tick from the last tx; used for comparing if a tx exceeds maxTickCrossedWithinBlock
    mapping(address => int24) internal _lastUpdatedTickMap;

    function initialize(
        address configArg,
        address vaultArg,
        address insuranceFundArg,
        address quoteTokenArg,
        address uniV3FactoryArg
    ) public initializer {
        // CH_VANC: Vault address is not contract
        require(vaultArg.isContract(), "CH_VANC");
        // CH_IFANC: InsuranceFund address is not contract
        require(insuranceFundArg.isContract(), "CH_IFANC");

        // TODO check QuoteToken's balance once this is upgradable
        // CH_QANC: QuoteToken address is not contract
        require(quoteTokenArg.isContract(), "CH_QANC");
        // CH_QDN18: QuoteToken decimals is not 18
        require(IERC20Metadata(quoteTokenArg).decimals() == 18, "CH_QDN18");
<<<<<<< HEAD
        // uniV3Factory is 0
        require(uniV3FactoryArg != address(0), "CH_U10");
        // config is 0
        require(configArg != address(0), "CH_C10");
=======
        // CH_UANC: UniV3Factory address is not contract
        require(uniV3FactoryArg.isContract(), "CH_UANC");
>>>>>>> 82975f01

        __ReentrancyGuard_init();
        __OwnerPausable_init();

        config = configArg;
        vault = vaultArg;
        insuranceFund = insuranceFundArg;
        quoteToken = quoteTokenArg;
        uniswapV3Factory = uniV3FactoryArg;

        _settlementTokenDecimals = IVault(vault).decimals();

        // we don't use this var
        versionRecipient = "2.0.0";
    }

    //
    // MODIFIER
    //
    modifier onlyExchange() {
        // only exchange
        require(_msgSender() == exchange, "CH_OE");
        _;
    }

    //
    // EXTERNAL ADMIN FUNCTIONS
    //
    function setExchange(address exchangeArg) external onlyOwner {
        // CH_ANC: address is not contract
        require(exchangeArg.isContract(), "CH_ANC");
        exchange = exchangeArg;
        emit ExchangeChanged(exchange);
    }

    function setMaxTickCrossedWithinBlock(address baseToken, uint24 maxTickCrossedWithinBlock) external onlyOwner {
        // CH_ANC: address is not contract
        require(baseToken.isContract(), "CH_ANC");

        _requireHasBaseToken(baseToken);

        // CH_MTO: max tick crossed limit out of range
        // tick range is [-MAX_TICK, MAX_TICK], maxTickCrossedWithinBlock should be in [0, MAX_TICK]
        require(maxTickCrossedWithinBlock <= uint24(TickMath.MAX_TICK), "CH_MTCLOOR");

        _maxTickCrossedWithinBlockMap[baseToken] = maxTickCrossedWithinBlock;
    }

    function setTrustedForwarder(address trustedForwarderArg) external onlyOwner {
        // CH_ANC: address is not contract
        require(trustedForwarderArg.isContract(), "CH_ANC");
        _setTrustedForwarder(trustedForwarderArg);
    }

    //
    // EXTERNAL ONLY EXCHANGE
    //
    /// @inheritdoc IUniswapV3MintCallback
    function uniswapV3MintCallback(
        uint256 amount0Owed,
        uint256 amount1Owed,
        bytes calldata data
    ) external override onlyExchange {
        Exchange.MintCallbackData memory callbackData = abi.decode(data, (Exchange.MintCallbackData));

        if (amount0Owed > 0) {
            address token = IUniswapV3Pool(callbackData.pool).token0();
            TransferHelper.safeTransfer(token, callbackData.pool, amount0Owed);
        }
        if (amount1Owed > 0) {
            address token = IUniswapV3Pool(callbackData.pool).token1();
            TransferHelper.safeTransfer(token, callbackData.pool, amount1Owed);
        }
    }

    /// @inheritdoc IUniswapV3SwapCallback
    function uniswapV3SwapCallback(
        int256 amount0Delta,
        int256 amount1Delta,
        bytes calldata data
    ) external override onlyExchange {
        // swaps entirely within 0-liquidity regions are not supported -> 0 swap is forbidden
        // CH_F0S: forbidden 0 swap
        require(amount0Delta > 0 || amount1Delta > 0, "CH_F0S");

        Exchange.SwapCallbackData memory callbackData = abi.decode(data, (Exchange.SwapCallbackData));
        IUniswapV3Pool uniswapV3Pool = IUniswapV3Pool(callbackData.pool);

        // amount0Delta & amount1Delta are guaranteed to be positive when being the amount to be paid
        (address token, uint256 amountToPay) =
            amount0Delta > 0
                ? (uniswapV3Pool.token0(), uint256(amount0Delta))
                : (uniswapV3Pool.token1(), uint256(amount1Delta));

        // swap
        TransferHelper.safeTransfer(token, address(callbackData.pool), amountToPay);
    }

    //
    // EXTERNAL FUNCTIONS
    //
    function addLiquidity(AddLiquidityParams calldata params)
        external
        whenNotPaused
        nonReentrant
        checkDeadline(params.deadline)
        returns (AddLiquidityResponse memory)
    {
        _requireHasBaseToken(params.baseToken);

        address trader = _msgSender();
        // register token if it's the first time
        _registerBaseToken(trader, params.baseToken);

        Funding.Growth memory fundingGrowthGlobal = _settleFundingAndUpdateFundingGrowth(trader, params.baseToken);

        // note that we no longer check available tokens here because CH will always auto-mint
        // when requested by UniswapV3MintCallback
        ILiquidityAction.AddLiquidityResponse memory response =
            Exchange(exchange).addLiquidity(
                ILiquidityAction.AddLiquidityParams({
                    trader: trader,
                    baseToken: params.baseToken,
                    base: params.base,
                    quote: params.quote,
                    lowerTick: params.lowerTick,
                    upperTick: params.upperTick,
                    fundingGrowthGlobal: fundingGrowthGlobal
                })
            );
        // price slippage check
        require(response.base >= params.minBase && response.quote >= params.minQuote, "CH_PSC");

        // update token info
        // TODO should burn base fee received instead of adding it to available amount

        // collect fee to owedRealizedPnl
        _owedRealizedPnlMap[trader] = _owedRealizedPnlMap[trader].add(response.fee.toInt256());

        _accountMarketMap[trader][params.baseToken].baseBalance = _accountMarketMap[trader][params.baseToken]
            .baseBalance
            .add(-(response.base.toInt256()));
        _accountMarketMap[trader][params.baseToken].quoteBalance = _accountMarketMap[trader][params.baseToken]
            .quoteBalance
            .add(-(response.quote.toInt256()));

        // TODO : WIP
        // must after token info is updated to ensure free collateral is positive after updated
        _requireEnoughFreeCollateral(trader);

        return
            AddLiquidityResponse({
                base: response.base,
                quote: response.quote,
                fee: response.fee,
                liquidity: response.liquidity
            });
    }

    function removeLiquidity(RemoveLiquidityParams calldata params)
        external
        whenNotPaused
        nonReentrant
        checkDeadline(params.deadline)
        returns (RemoveLiquidityResponse memory response)
    {
        _requireHasBaseToken(params.baseToken);
        response = _removeLiquidity(
            InternalRemoveLiquidityParams({
                maker: _msgSender(),
                baseToken: params.baseToken,
                lowerTick: params.lowerTick,
                upperTick: params.upperTick,
                liquidity: params.liquidity
            })
        );

        // price slippage check
        require(response.base >= params.minBase && response.quote >= params.minQuote, "CH_PSC");
    }

    function closePosition(ClosePositionParams calldata params)
        external
        whenNotPaused
        nonReentrant
        checkDeadline(params.deadline)
        returns (uint256 deltaBase, uint256 deltaQuote)
    {
        _requireHasBaseToken(params.baseToken);

        address trader = _msgSender();
        Funding.Growth memory fundingGrowthGlobal = _settleFundingAndUpdateFundingGrowth(trader, params.baseToken);

        SwapResponse memory response =
            _closePosition(
                InternalClosePositionParams({
                    trader: trader,
                    baseToken: params.baseToken,
                    sqrtPriceLimitX96: params.sqrtPriceLimitX96,
                    fundingGrowthGlobal: fundingGrowthGlobal
                })
            );

        // TODO scale up or down the opposite amount bound if it's a partial close
        // if oldPositionSize is long, close a long position is short, B2Q
        // if oldPositionSize is short, close a short position is long, Q2B
        bool isBaseToQuote = getPositionSize(trader, params.baseToken) > 0 ? true : false;
        _checkSlippage(
            CheckSlippageParams({
                isBaseToQuote: isBaseToQuote,
                isExactInput: true,
                deltaAvailableQuote: response.deltaAvailableQuote,
                deltaAvailableBase: response.deltaAvailableBase,
                oppositeAmountBound: params.oppositeAmountBound
            })
        );

        emit ReferredPositionChanged(params.referralCode);
        return (response.deltaAvailableBase, response.deltaAvailableQuote);
    }

    function openPosition(OpenPositionParams memory params)
        external
        whenNotPaused
        nonReentrant
        checkDeadline(params.deadline)
        returns (uint256 deltaBase, uint256 deltaQuote)
    {
        address trader = _msgSender();

        _requireHasBaseToken(params.baseToken);
        _registerBaseToken(trader, params.baseToken);

        // must before price impact check
        Funding.Growth memory fundingGrowthGlobal = _settleFundingAndUpdateFundingGrowth(trader, params.baseToken);

        // cache before actual swap
        bool isReducePosition = !_isIncreasePosition(trader, params.baseToken, params.isBaseToQuote);
        SwapResponse memory response =
            _openPosition(
                InternalOpenPositionParams({
                    trader: trader,
                    baseToken: params.baseToken,
                    isBaseToQuote: params.isBaseToQuote,
                    isExactInput: params.isExactInput,
                    amount: params.amount,
                    sqrtPriceLimitX96: params.sqrtPriceLimitX96,
                    skipMarginRequirementCheck: false,
                    fundingGrowthGlobal: fundingGrowthGlobal
                })
            );

        if (isReducePosition) {
            // revert if isOverPriceLimit to avoid that partially closing a position in openPosition() seems unexpected
            // CH_OPI: over price impact
            require(!_isOverPriceLimit(params.baseToken, response.tick), "CH_OPI");
        }

        _checkSlippage(
            CheckSlippageParams({
                isBaseToQuote: params.isBaseToQuote,
                isExactInput: params.isExactInput,
                deltaAvailableQuote: response.deltaAvailableQuote,
                deltaAvailableBase: response.deltaAvailableBase,
                oppositeAmountBound: params.oppositeAmountBound
            })
        );

        emit ReferredPositionChanged(params.referralCode);
        return (response.deltaAvailableBase, response.deltaAvailableQuote);
    }

    function liquidate(address trader, address baseToken) external whenNotPaused nonReentrant {
        _requireHasBaseToken(baseToken);
        // per liquidation specs:
        //   https://www.notion.so/perp/Perpetual-Swap-Contract-s-Specs-Simulations-96e6255bf77e4c90914855603ff7ddd1
        //
        // liquidation trigger:
        //   accountMarginRatio < accountMaintenanceMarginRatio
        //   => accountValue / sum(abs(positionValue_market)) <
        //        sum(mmRatio * abs(positionValue_market)) / sum(abs(positionValue_market))
        //   => accountValue < sum(mmRatio * abs(positionValue_market))
        //   => accountValue < sum(abs(positionValue_market)) * mmRatio = totalMinimumMarginRequirement
        //
        // CH_EAV: enough account value
        require(
            getAccountValue(trader).lt(
                _getTotalAbsPositionValue(trader).mulRatio(ClearingHouseConfig(config).mmRatio()).toInt256(),
                _settlementTokenDecimals
            ),
            "CH_EAV"
        );

        // CH_NEO: not empty order
        require(!Exchange(exchange).hasOrder(trader, _baseTokensMap[trader]), "CH_NEO");

        Funding.Growth memory fundingGrowthGlobal = _settleFundingAndUpdateFundingGrowth(trader, baseToken);
        SwapResponse memory response =
            _closePosition(
                InternalClosePositionParams({
                    trader: trader,
                    baseToken: baseToken,
                    sqrtPriceLimitX96: 0,
                    fundingGrowthGlobal: fundingGrowthGlobal
                })
            );

        // trader's pnl-- as liquidation penalty
<<<<<<< HEAD
        uint256 liquidationFee =
            response.exchangedPositionNotional.abs().mulRatio(ClearingHouseConfig(config).liquidationPenaltyRatio());
        _accountMap[trader].owedRealizedPnl = _accountMap[trader].owedRealizedPnl.sub(liquidationFee.toInt256());
=======
        uint256 liquidationFee = response.exchangedPositionNotional.abs().mulRatio(liquidationPenaltyRatio);
        _owedRealizedPnlMap[trader] = _owedRealizedPnlMap[trader].sub(liquidationFee.toInt256());
>>>>>>> 82975f01

        // increase liquidator's pnl liquidation reward
        address liquidator = _msgSender();
        _owedRealizedPnlMap[liquidator] = _owedRealizedPnlMap[liquidator].add(liquidationFee.toInt256());

        emit PositionLiquidated(
            trader,
            baseToken,
            response.exchangedPositionNotional.abs(),
            response.deltaAvailableBase,
            liquidationFee,
            liquidator
        );
    }

    function cancelExcessOrders(
        address maker,
        address baseToken,
        bytes32[] calldata orderIds
    ) external whenNotPaused nonReentrant {
        _cancelExcessOrders(maker, baseToken, orderIds);
    }

    function cancelAllExcessOrders(address maker, address baseToken) external whenNotPaused nonReentrant {
        bytes32[] memory orderIds = Exchange(exchange).getOpenOrderIds(maker, baseToken);
        _cancelExcessOrders(maker, baseToken, orderIds);
    }

    /// @dev settle() would be called by Vault.withdraw()
    function settle(address trader) external override returns (int256) {
        // only vault
        require(_msgSender() == vault, "CH_OV");

        // the full process of a trader's withdrawal:
        // for loop of each order:
        //     call CH.removeLiquidity(baseToke, lowerTick, upperTick, 0)
        //         settle funding payment to owedRealizedPnl
        //         collect fee to owedRealizedPnl
        // call Vault.withdraw(token, amount)
        //     settle pnl to trader balance in Vault
        //     transfer amount to trader

        // make sure funding payments are always settled,
        // while fees are ok to let maker decides whether to collect using CH.removeLiquidity(0)
        for (uint256 i = 0; i < _baseTokensMap[trader].length; i++) {
            address baseToken = _baseTokensMap[trader][i];
            if (_hasPool(baseToken)) {
                _settleFundingAndUpdateFundingGrowth(trader, baseToken);
            }
        }

        int256 pnl = _owedRealizedPnlMap[trader];
        _owedRealizedPnlMap[trader] = 0;

        return pnl;
    }

    //
    // EXTERNAL VIEW FUNCTIONS
    //
    function getMaxTickCrossedWithinBlock(address baseToken) external view returns (uint24) {
        return _maxTickCrossedWithinBlockMap[baseToken];
    }

    // return in settlement token decimals
    function getAccountValue(address account) public view returns (int256) {
        return _getTotalCollateralValue(account).addS(getTotalUnrealizedPnl(account), _settlementTokenDecimals);
    }

    function getPositionSize(address trader, address baseToken) public view returns (int256) {
        // NOTE: when a token goes into UniswapV3 pool (addLiquidity or swap), there would be 1 wei rounding error
        // for instance, maker adds liquidity with 2 base (2000000000000000000),
        // the actual base amount in pool would be 1999999999999999999
        int256 positionSize =
            _accountMarketMap[trader][baseToken].baseBalance.add(
                Exchange(exchange)
                    .getTotalTokenAmountInPool(
                    trader,
                    baseToken,
                    true // get base token amount
                )
                    .toInt256()
            );
        return positionSize.abs() < _DUST ? 0 : positionSize;
    }

    /// @dev a negative returned value is only be used when calculating pnl
    function getPositionValue(address trader, address baseToken) external view returns (int256) {
        return _getPositionValue(trader, baseToken);
    }

    /// @dev the amount of quote token paid for a position when opening
    function getOpenNotional(address trader, address baseToken) public view returns (int256) {
        // quote.pool[baseToken] + quote.owedFee[baseToken] + quoteBalance[baseToken]
        // https://www.notion.so/perp/Perpetual-Swap-Contract-s-Specs-Simulations-96e6255bf77e4c90914855603ff7ddd1

        int256 openNotional =
            Exchange(exchange).getTotalTokenAmountInPool(trader, baseToken, false).toInt256().add(
                _accountMarketMap[trader][baseToken].quoteBalance
            );

        return openNotional;
    }

    function getOwedRealizedPnl(address trader) external view returns (int256) {
        return _owedRealizedPnlMap[trader];
    }

    /// @dev the decimals of the return value is 18
    function getTotalInitialMarginRequirement(address trader) external view returns (uint256) {
        return _getTotalInitialMarginRequirement(trader);
    }

    /// @return netQuoteBalance = quote.balance + totalQuoteInPools
    function getNetQuoteBalance(address trader) public view returns (int256) {
        int256 totalQuoteBalance;
        uint256 tokenLen = _baseTokensMap[trader].length;
        // include owedFee
        uint256 totalQuoteInPools = Exchange(exchange).getTotalQuoteAmountInPools(trader, _baseTokensMap[trader]);

        for (uint256 i = 0; i < tokenLen; i++) {
            address baseToken = _baseTokensMap[trader][i];
            if (_hasPool(baseToken)) {
                int256 quoteBalance = _accountMarketMap[trader][baseToken].quoteBalance;

                totalQuoteBalance = totalQuoteBalance.add(quoteBalance);
            }
        }
        int256 netQuoteBalance = totalQuoteBalance.add(totalQuoteInPools.toInt256());
        return netQuoteBalance.abs() < _DUST ? 0 : netQuoteBalance;
    }

    /// @return fundingPayment the funding payment of all markets of a trader; > 0 is payment and < 0 is receipt
    function getAllPendingFundingPayment(address trader) external view returns (int256) {
        return _getAllPendingFundingPayment(trader);
    }

    /// @return fundingPayment the funding payment of a market of a trader; > 0 is payment and < 0 is receipt
    function getPendingFundingPayment(address trader, address baseToken) public view returns (int256) {
        _requireHasBaseToken(baseToken);
        (Funding.Growth memory fundingGrowthGlobal, , ) = _getFundingGrowthGlobalAndTwaps(baseToken);
        return _getPendingFundingPayment(trader, baseToken, fundingGrowthGlobal);
    }

    function getTotalUnrealizedPnl(address trader) public view returns (int256) {
        int256 totalPositionValue;
        for (uint256 i = 0; i < _baseTokensMap[trader].length; i++) {
            address baseToken = _baseTokensMap[trader][i];
            if (_hasPool(baseToken)) {
                totalPositionValue = totalPositionValue.add(_getPositionValue(trader, baseToken));
            }
        }

        return getNetQuoteBalance(trader).add(totalPositionValue);
    }

    //
    // INTERNAL FUNCTIONS
    //

    function _cancelExcessOrders(
        address maker,
        address baseToken,
        bytes32[] memory orderIds
    ) internal {
        _requireHasBaseToken(baseToken);

        // CH_EFC: enough free collateral
        // only cancel open orders if there are not enough free collateral
        require(_getFreeCollateral(maker) < 0, "CH_EFC");

        // must settle funding before getting token info
        _settleFundingAndUpdateFundingGrowth(maker, baseToken);
        ILiquidityAction.RemoveLiquidityResponse memory response =
            Exchange(exchange).removeLiquidityByIds(maker, baseToken, orderIds);
        _afterRemoveLiquidity(
            AfterRemoveLiquidityParams({
                maker: maker,
                baseToken: baseToken,
                removedBase: response.base,
                removedQuote: response.quote,
                collectedFee: response.fee
            })
        );
    }

    function _afterRemoveLiquidity(AfterRemoveLiquidityParams memory params) internal {
        // collect fee to owedRealizedPnl
        _owedRealizedPnlMap[params.maker] = _owedRealizedPnlMap[params.maker].add(params.collectedFee.toInt256());

        _accountMarketMap[params.maker][params.baseToken].quoteBalance = _accountMarketMap[params.maker][
            params.baseToken
        ]
            .quoteBalance
            .add(params.removedQuote.toInt256());
        _accountMarketMap[params.maker][params.baseToken].baseBalance = _accountMarketMap[params.maker][
            params.baseToken
        ]
            .baseBalance
            .add(params.removedBase.toInt256());

        _deregisterBaseToken(params.maker, params.baseToken);
    }

    // expensive
    function _deregisterBaseToken(address trader, address baseToken) internal {
        // TODO add test: open long, add pool, now tokenInfo is cleared,
        if (
            _accountMarketMap[trader][baseToken].baseBalance.abs() >= _DUST ||
            _accountMarketMap[trader][baseToken].quoteBalance.abs() >= _DUST
        ) {
            return;
        }

        uint256 baseInPool = Exchange(exchange).getTotalTokenAmountInPool(trader, baseToken, true);
        uint256 quoteInPool = Exchange(exchange).getTotalTokenAmountInPool(trader, baseToken, false);
        if (baseInPool > 0 || quoteInPool > 0) {
            return;
        }

        delete _accountMarketMap[trader][baseToken];

        uint256 length = _baseTokensMap[trader].length;
        for (uint256 i; i < length; i++) {
            if (_baseTokensMap[trader][i] == baseToken) {
                // if the removal item is the last one, just `pop`
                if (i != length - 1) {
                    _baseTokensMap[trader][i] = _baseTokensMap[trader][length - 1];
                }
                _baseTokensMap[trader].pop();
                break;
            }
        }
    }

    function _registerBaseToken(address trader, address baseToken) internal {
        address[] memory tokens = _baseTokensMap[trader];
        if (tokens.length == 0) {
            _baseTokensMap[trader].push(baseToken);
            return;
        }

        // if baseBalance == 0, token is not yet registered by any external function (ex: mint, burn, swap)
        if (_accountMarketMap[trader][baseToken].baseBalance == 0) {
            bool hit;
            for (uint256 i = 0; i < tokens.length; i++) {
                if (tokens[i] == baseToken) {
                    hit = true;
                    break;
                }
            }
            if (!hit) {
                // CH_MNE: markets number exceeded
                uint8 maxMarketsPerAccount = ClearingHouseConfig(config).maxMarketsPerAccount();
                require(maxMarketsPerAccount == 0 || tokens.length < maxMarketsPerAccount, "CH_MNE");
                _baseTokensMap[trader].push(baseToken);
            }
        }
    }

    // TODO refactor
    function _swapAndCalculateOpenNotional(InternalSwapParams memory params) internal returns (SwapResponse memory) {
        int256 positionSize = getPositionSize(params.trader, params.baseToken);
        int256 oldOpenNotional = getOpenNotional(params.trader, params.baseToken);
        int256 deltaAvailableQuote;

        SwapResponse memory response;

        // if increase position (old / new position are in the same direction)
        if (_isIncreasePosition(params.trader, params.baseToken, params.isBaseToQuote)) {
            response = _swap(params);

            // TODO change _swap.response.deltaAvailableQuote to int
            // after swapCallback mint task
            deltaAvailableQuote = params.isBaseToQuote
                ? response.deltaAvailableQuote.toInt256()
                : -response.deltaAvailableQuote.toInt256();

            response.openNotional = getOpenNotional(params.trader, params.baseToken);

            // there is no realizedPnl when increasing position
            return response;
        }

        // else: openReversePosition
        response = _swap(params);

        uint256 positionSizeAbs = positionSize.abs();
        // position size based closedRatio
        uint256 closedRatio = FullMath.mulDiv(response.deltaAvailableBase, 1 ether, positionSizeAbs);

        // TODO change _swap.response.deltaAvailableQuote to int
        deltaAvailableQuote = params.isBaseToQuote
            ? response.deltaAvailableQuote.toInt256()
            : -response.deltaAvailableQuote.toInt256();

        int256 realizedPnl;
        // if reduce or close position (closeRatio <= 1)
        if (positionSizeAbs >= response.deltaAvailableBase) {
            // https://docs.google.com/spreadsheets/d/1QwN_UZOiASv3dPBP7bNVdLR_GTaZGUrHW3-29ttMbLs/edit#gid=148137350
            // taker:
            // step 1: long 20 base
            // openNotionalFraction = 252.53
            // openNotional = -252.53
            // step 2: short 10 base (reduce half of the position)
            // deltaAvailableQuote = 137.5
            // closeRatio = 10/20 = 0.5
            // reducedOpenNotional = oldOpenNotional * closedRatio = -252.53 * 0.5 = -126.265
            // realizedPnl = deltaAvailableQuote + reducedOpenNotional = 137.5 + -126.265 = 11.235
            // openNotionalFraction = oldOpenNotionalFraction - deltaAvailableQuote + realizedPnl
            //                      = 252.53 - 137.5 + 11.235 = 126.265
            // openNotional = -openNotionalFraction = 126.265
            int256 reducedOpenNotional = oldOpenNotional.mul(closedRatio.toInt256()).divBy10_18();
            realizedPnl = deltaAvailableQuote.add(reducedOpenNotional);
        } else {
            // else, open a larger reverse position

            // https://docs.google.com/spreadsheets/d/1QwN_UZOiASv3dPBP7bNVdLR_GTaZGUrHW3-29ttMbLs/edit#gid=668982944
            // taker:
            // step 1: long 20 base
            // openNotionalFraction = 252.53
            // openNotional = -252.53
            // step 2: short 30 base (open a larger reverse position)
            // deltaAvailableQuote = 337.5
            // closeRatio = 30/20 = 1.5
            // closedPositionNotional = deltaAvailableQuote / closeRatio = 337.5 / 1.5 = 225
            // remainsPositionNotional = deltaAvailableQuote - closedPositionNotional = 337.5 - 225 = 112.5
            // realizedPnl = closedPositionNotional + oldOpenNotional = -252.53 + 225 = -27.53
            // openNotionalFraction = oldOpenNotionalFraction - deltaAvailableQuote + realizedPnl
            //                      = 252.53 - 337.5 + -27.53 = -112.5
            // openNotional = -openNotionalFraction = remainsPositionNotional = 112.5
            int256 closedPositionNotional = deltaAvailableQuote.mul(1 ether).div(closedRatio.toInt256());
            realizedPnl = oldOpenNotional.add(closedPositionNotional);
        }

        _realizePnl(params.trader, params.baseToken, realizedPnl);
        response.openNotional = getOpenNotional(params.trader, params.baseToken);
        response.realizedPnl = realizedPnl;

        _deregisterBaseToken(params.trader, params.baseToken);

        return response;
    }

    // caller must ensure there's enough quote available and debt
    function _realizePnl(
        address trader,
        address baseToken,
        int256 deltaPnl
    ) internal {
        if (deltaPnl == 0) {
            return;
        }

        // TODO refactor with settle()
        _owedRealizedPnlMap[trader] = _owedRealizedPnlMap[trader].add(deltaPnl);
        _accountMarketMap[trader][baseToken].quoteBalance = _accountMarketMap[trader][baseToken].quoteBalance.add(
            -deltaPnl
        );
    }

    // check here for custom fee design,
    // https://www.notion.so/perp/Customise-fee-tier-on-B2QFee-1b7244e1db63416c8651e8fa04128cdb
    function _swap(InternalSwapParams memory params) internal returns (SwapResponse memory) {
        Exchange.SwapResponse memory response =
            Exchange(exchange).swap(
                Exchange.SwapParams({
                    trader: params.trader,
                    baseToken: params.baseToken,
                    isBaseToQuote: params.isBaseToQuote,
                    isExactInput: params.isExactInput,
                    amount: params.amount,
                    sqrtPriceLimitX96: params.sqrtPriceLimitX96,
                    fundingGrowthGlobal: params.fundingGrowthGlobal
                })
            );

        // update internal states
        // examples:
        // https://www.figma.com/file/xuue5qGH4RalX7uAbbzgP3/swap-accounting-and-events?node-id=0%3A1
        _accountMarketMap[params.trader][params.baseToken].baseBalance = _accountMarketMap[params.trader][
            params.baseToken
        ]
            .baseBalance
            .add(response.exchangedPositionSize);
        _accountMarketMap[params.trader][params.baseToken].quoteBalance = _accountMarketMap[params.trader][
            params.baseToken
        ]
            .quoteBalance
            .add(response.exchangedPositionNotional.sub(response.fee.toInt256()));
        _owedRealizedPnlMap[insuranceFund] = _owedRealizedPnlMap[insuranceFund].add(
            response.insuranceFundFee.toInt256()
        );

        // update timestamp of the first tx in this market
        if (_firstTradedTimestampMap[params.baseToken] == 0) {
            _firstTradedTimestampMap[params.baseToken] = _blockTimestamp();
        }

        return
            SwapResponse({
                deltaAvailableBase: response.exchangedPositionSize.abs(),
                deltaAvailableQuote: response.exchangedPositionNotional.sub(response.fee.toInt256()).abs(),
                exchangedPositionSize: response.exchangedPositionSize,
                exchangedPositionNotional: response.exchangedPositionNotional,
                fee: response.fee,
                openNotional: 0,
                realizedPnl: 0,
                tick: response.tick
            });
    }

    function _removeLiquidity(InternalRemoveLiquidityParams memory params)
        private
        returns (RemoveLiquidityResponse memory)
    {
        // must settle funding before getting token info
        _settleFundingAndUpdateFundingGrowth(params.maker, params.baseToken);
        ILiquidityAction.RemoveLiquidityResponse memory response =
            Exchange(exchange).removeLiquidity(
                ILiquidityAction.RemoveLiquidityParams({
                    maker: params.maker,
                    baseToken: params.baseToken,
                    lowerTick: params.lowerTick,
                    upperTick: params.upperTick,
                    liquidity: params.liquidity
                })
            );
        _afterRemoveLiquidity(
            AfterRemoveLiquidityParams({
                maker: params.maker,
                baseToken: params.baseToken,
                removedBase: response.base,
                removedQuote: response.quote,
                collectedFee: response.fee
            })
        );
        return RemoveLiquidityResponse({ quote: response.quote, base: response.base, fee: response.fee });
    }

    /// @dev explainer diagram for the relationship between exchangedPositionNotional, fee and openNotional:
    ///      https://www.figma.com/file/xuue5qGH4RalX7uAbbzgP3/swap-accounting-and-events
    function _openPosition(InternalOpenPositionParams memory params) internal returns (SwapResponse memory) {
        SwapResponse memory swapResponse =
            _swapAndCalculateOpenNotional(
                InternalSwapParams({
                    trader: params.trader,
                    baseToken: params.baseToken,
                    isBaseToQuote: params.isBaseToQuote,
                    isExactInput: params.isExactInput,
                    amount: params.amount,
                    sqrtPriceLimitX96: params.sqrtPriceLimitX96,
                    fundingGrowthGlobal: params.fundingGrowthGlobal
                })
            );

        if (!params.skipMarginRequirementCheck) {
            // it's not closing the position, check margin ratio
            _requireEnoughFreeCollateral(params.trader);
        }

        emit PositionChanged(
            params.trader,
            params.baseToken,
            swapResponse.exchangedPositionSize,
            swapResponse.exchangedPositionNotional,
            swapResponse.fee,
            swapResponse.openNotional,
            swapResponse.realizedPnl
        );

        return swapResponse;
    }

    function _closePosition(InternalClosePositionParams memory params) internal returns (SwapResponse memory) {
        int256 positionSize = getPositionSize(params.trader, params.baseToken);

        // CH_PSZ: position size is zero
        require(positionSize != 0, "CH_PSZ");

        // if trader is on long side, baseToQuote: true, exactInput: true
        // if trader is on short side, baseToQuote: false (quoteToBase), exactInput: false (exactOutput)
        bool isLong = positionSize > 0 ? true : false;

        Exchange.ReplaySwapParams memory replaySwapParams =
            Exchange.ReplaySwapParams({
                baseToken: params.baseToken,
                isBaseToQuote: isLong,
                isExactInput: isLong,
                amount: positionSize.abs(),
                sqrtPriceLimitX96: _getSqrtPriceLimit(params.baseToken, !isLong)
            });

        // simulate the tx to see if it isOverPriceLimit; if true, can partially close the position only once
        // replaySwap: the given sqrtPriceLimitX96 is corresponding max tick + 1 or min tick - 1,
        uint24 partialCloseRatio = ClearingHouseConfig(config).partialCloseRatio();
        if (
            partialCloseRatio > 0 &&
            _isOverPriceLimit(params.baseToken, Exchange(exchange).replaySwap(replaySwapParams))
        ) {
            // CH_AOPLO: already over price limit once
            require(_blockTimestamp() != _lastOverPriceLimitTimestampMap[params.trader][params.baseToken], "CH_AOPLO");
            _lastOverPriceLimitTimestampMap[params.trader][params.baseToken] = _blockTimestamp();
            replaySwapParams.amount = replaySwapParams.amount.mulRatio(partialCloseRatio);
        }

        return
            _openPosition(
                InternalOpenPositionParams({
                    trader: params.trader,
                    baseToken: params.baseToken,
                    isBaseToQuote: replaySwapParams.isBaseToQuote,
                    isExactInput: replaySwapParams.isExactInput,
                    amount: replaySwapParams.amount,
                    sqrtPriceLimitX96: params.sqrtPriceLimitX96,
                    skipMarginRequirementCheck: true,
                    fundingGrowthGlobal: params.fundingGrowthGlobal
                })
            );
    }

    /// @dev this function should be called at the beginning of every high-level function, such as openPosition()
    /// @dev this function 1. settles personal funding payment 2. updates global funding growth
    /// @dev personal funding payment is settled whenever there is pending funding payment
    /// @dev the global funding growth update only happens once per unique timestamp (not blockNumber, due to Arbitrum)
    /// @return fundingGrowthGlobal the up-to-date globalFundingGrowth, usually used for later calculations
    function _settleFundingAndUpdateFundingGrowth(address trader, address baseToken)
        private
        returns (Funding.Growth memory fundingGrowthGlobal)
    {
        uint256 markTwap;
        uint256 indexTwap;
        (fundingGrowthGlobal, markTwap, indexTwap) = _getFundingGrowthGlobalAndTwaps(baseToken);

        // pass fundingGrowthGlobal in for states mutation
        int256 fundingPayment = _updateFundingGrowthAndFundingPayment(trader, baseToken, fundingGrowthGlobal);

        if (fundingPayment != 0) {
            _owedRealizedPnlMap[trader] = _owedRealizedPnlMap[trader].sub(fundingPayment);
            emit FundingPaymentSettled(trader, baseToken, fundingPayment);
        }

        // update states before further actions in this block; once per block
        if (_lastSettledTimestampMap[baseToken] != _blockTimestamp()) {
            // update fundingGrowthGlobal
            Funding.Growth storage lastFundingGrowthGlobal = _globalFundingGrowthX96Map[baseToken];
            (
                _lastSettledTimestampMap[baseToken],
                lastFundingGrowthGlobal.twPremiumX96,
                lastFundingGrowthGlobal.twPremiumDivBySqrtPriceX96
            ) = (_blockTimestamp(), fundingGrowthGlobal.twPremiumX96, fundingGrowthGlobal.twPremiumDivBySqrtPriceX96);

            // update tick
            _lastUpdatedTickMap[baseToken] = Exchange(exchange).getTick(baseToken);

            emit FundingUpdated(baseToken, markTwap, indexTwap);
        }

        return fundingGrowthGlobal;
    }

    /// @dev this is the non-view version of _getPendingFundingPayment()
    /// @return fundingPayment the funding payment of a market, including liquidity & availableAndDebt coefficients
    function _updateFundingGrowthAndFundingPayment(
        address trader,
        address baseToken,
        Funding.Growth memory fundingGrowthGlobal
    ) internal returns (int256 fundingPayment) {
        int256 liquidityCoefficientInFundingPayment =
            Exchange(exchange).updateFundingGrowthAndLiquidityCoefficientInFundingPayment(
                trader,
                baseToken,
                fundingGrowthGlobal
            );

        return
            _accountMarketMap[trader][baseToken].updateFundingGrowthAngFundingPayment(
                liquidityCoefficientInFundingPayment,
                fundingGrowthGlobal.twPremiumX96
            );
    }

    //
    // INTERNAL VIEW FUNCTIONS
    //

    function _isOverPriceLimit(address baseToken, int24 tick) internal view returns (bool) {
        uint24 maxTickDelta = _maxTickCrossedWithinBlockMap[baseToken];
        if (maxTickDelta == 0) {
            return false;
        }
        int24 lastUpdatedTick = _lastUpdatedTickMap[baseToken];
        // no overflow/underflow issue because there are range limits for tick and maxTickDelta
        int24 upperTickBound = lastUpdatedTick + int24(maxTickDelta);
        int24 lowerTickBound = lastUpdatedTick - int24(maxTickDelta);
        return (tick < lowerTickBound || tick > upperTickBound);
    }

    function _getSqrtPriceLimit(address baseToken, bool isLong) internal view returns (uint160) {
        int24 lastUpdatedTick = _lastUpdatedTickMap[baseToken];
        uint24 maxTickDelta = _maxTickCrossedWithinBlockMap[baseToken];
        int24 tickBoundary =
            isLong ? lastUpdatedTick + int24(maxTickDelta) + 1 : lastUpdatedTick - int24(maxTickDelta) - 1;
        return TickMath.getSqrtRatioAtTick(tickBoundary);
    }

    // -------------------------------
    // --- funding related getters ---

    /// @dev this is the view version of _updateFundingGrowthAndFundingPayment()
    /// @return fundingPayment the funding payment of a market, including liquidity & availableAndDebt coefficients
    function _getPendingFundingPayment(
        address trader,
        address baseToken,
        Funding.Growth memory fundingGrowthGlobal
    ) internal view returns (int256 fundingPayment) {
        int256 liquidityCoefficientInFundingPayment =
            Exchange(exchange).getLiquidityCoefficientInFundingPayment(trader, baseToken, fundingGrowthGlobal);

        return
            _accountMarketMap[trader][baseToken].getPendingFundingPayment(
                liquidityCoefficientInFundingPayment,
                fundingGrowthGlobal.twPremiumX96
            );
    }

    /// @return fundingPayment the funding payment of all markets of a trader
    function _getAllPendingFundingPayment(address trader) internal view returns (int256 fundingPayment) {
        for (uint256 i = 0; i < _baseTokensMap[trader].length; i++) {
            address baseToken = _baseTokensMap[trader][i];
            if (_hasPool(baseToken)) {
                fundingPayment = fundingPayment.add(getPendingFundingPayment(trader, baseToken));
            }
        }
    }

    /// @dev this function calculates the up-to-date globalFundingGrowth and twaps and pass them out
    /// @return fundingGrowthGlobal the up-to-date globalFundingGrowth
    /// @return markTwap only for _settleFundingAndUpdateFundingGrowth()
    /// @return indexTwap only for _settleFundingAndUpdateFundingGrowth()
    function _getFundingGrowthGlobalAndTwaps(address baseToken)
        internal
        view
        returns (
            Funding.Growth memory fundingGrowthGlobal,
            uint256 markTwap,
            uint256 indexTwap
        )
    {
        Funding.Growth storage lastFundingGrowthGlobal = _globalFundingGrowthX96Map[baseToken];

        // get mark twap
        uint32 twapIntervalArg = _getTwapInterval();
        // shorten twapInterval if prior observations are not enough for twapInterval
        if (_firstTradedTimestampMap[baseToken] == 0) {
            twapIntervalArg = 0;
        } else if (twapIntervalArg > _blockTimestamp().sub(_firstTradedTimestampMap[baseToken])) {
            // overflow inspection:
            // 2 ^ 32 = 4,294,967,296 > 100 years = 60 * 60 * 24 * 365 * 100 = 3,153,600,000
            twapIntervalArg = uint32(_blockTimestamp().sub(_firstTradedTimestampMap[baseToken]));
        }

        uint256 markTwapX96 =
            Exchange(exchange).getSqrtMarkTwapX96(baseToken, twapIntervalArg).formatSqrtPriceX96ToPriceX96();
        markTwap = markTwapX96.formatX96ToX10_18();
        indexTwap = _getIndexPrice(baseToken);

        uint256 lastSettledTimestamp = _lastSettledTimestampMap[baseToken];
        if (lastSettledTimestamp != _blockTimestamp() && lastSettledTimestamp != 0) {
            int256 twPremiumDeltaX96 =
                markTwapX96.toInt256().sub(indexTwap.formatX10_18ToX96().toInt256()).mul(
                    _blockTimestamp().sub(lastSettledTimestamp).toInt256()
                );
            fundingGrowthGlobal.twPremiumX96 = lastFundingGrowthGlobal.twPremiumX96.add(twPremiumDeltaX96);

            // overflow inspection:
            // assuming premium = 1 billion (1e9), time diff = 1 year (3600 * 24 * 365)
            // log(1e9 * 2^96 * (3600 * 24 * 365) * 2^96) / log(2) = 246.8078491997 < 255
            fundingGrowthGlobal.twPremiumDivBySqrtPriceX96 = lastFundingGrowthGlobal.twPremiumDivBySqrtPriceX96.add(
                (twPremiumDeltaX96.mul(PerpFixedPoint96.IQ96)).div(
                    uint256(Exchange(exchange).getSqrtMarkTwapX96(baseToken, 0)).toInt256()
                )
            );
        } else {
            // if this is the latest updated block, values in _globalFundingGrowthX96Map are up-to-date already
            fundingGrowthGlobal = lastFundingGrowthGlobal;
        }

        return (fundingGrowthGlobal, markTwap, indexTwap);
    }

    // --- funding related getters ---
    // -------------------------------

    function _getTwapInterval() internal view returns (uint32) {
        return ClearingHouseConfig(config).twapInterval();
    }

    function _getIndexPrice(address baseToken) internal view returns (uint256) {
        return IIndexPrice(baseToken).getIndexPrice(_getTwapInterval());
    }

    // return decimals 18
    function _getTotalInitialMarginRequirement(address trader) internal view returns (uint256) {
        uint256 totalDebtValue = _getTotalDebtValue(trader);
        uint256 totalPositionValue = _getTotalAbsPositionValue(trader);
        uint24 imRatio = ClearingHouseConfig(config).imRatio();
        return MathUpgradeable.max(totalPositionValue, totalDebtValue).mulRatio(imRatio);
    }

    // return in settlement token decimals
    function _getTotalCollateralValue(address trader) internal view returns (int256) {
        int256 owedRealizedPnl = _owedRealizedPnlMap[trader].sub(_getAllPendingFundingPayment(trader));
        return IVault(vault).balanceOf(trader).addS(owedRealizedPnl, _settlementTokenDecimals);
    }

    /// @dev we use 15 mins twap to calc position value
    function _getPositionValue(address trader, address baseToken) internal view returns (int256) {
        int256 positionSize = getPositionSize(trader, baseToken);
        if (positionSize == 0) return 0;

        uint256 indexTwap = IIndexPrice(baseToken).getIndexPrice(_getTwapInterval());

        // both positionSize & indexTwap are in 10^18 already
        return positionSize.mul(indexTwap.toInt256()).divBy10_18();
    }

    // TODO refactor with _getTotalBaseDebtValue and getTotalUnrealizedPnl
    function _getTotalAbsPositionValue(address trader) internal view returns (uint256) {
        address[] memory tokens = _baseTokensMap[trader];
        uint256 totalPositionValue;
        uint256 tokenLen = tokens.length;
        for (uint256 i = 0; i < tokenLen; i++) {
            address baseToken = tokens[i];
            if (_hasPool(baseToken)) {
                // will not use negative value in this case
                uint256 positionValue = _getPositionValue(trader, baseToken).abs();
                totalPositionValue = totalPositionValue.add(positionValue);
            }
        }
        return totalPositionValue;
    }

    function _getTotalDebtValue(address trader) internal view returns (uint256) {
        int256 totalQuoteBalance;
        uint256 totalBaseDebtValue;
        uint256 tokenLen = _baseTokensMap[trader].length;

        for (uint256 i = 0; i < tokenLen; i++) {
            address baseToken = _baseTokensMap[trader][i];
            if (_hasPool(baseToken)) {
                int256 baseBalance = _accountMarketMap[trader][baseToken].baseBalance;
                uint256 baseDebt = baseBalance > 0 ? 0 : (-baseBalance).toUint256();
                uint256 baseDebtValue = baseDebt.mul(_getIndexPrice(baseToken)).divBy10_18();
                // we can't calculate totalQuoteDebtValue until we have accumulated totalQuoteBalance
                int256 quoteBalance = _accountMarketMap[trader][baseToken].quoteBalance;

                totalBaseDebtValue = totalBaseDebtValue.add(baseDebtValue);
                totalQuoteBalance = totalQuoteBalance.add(quoteBalance);
            }
        }

        uint256 totalQuoteDebtValue = totalQuoteBalance > 0 ? 0 : (-totalQuoteBalance).toUint256();

        return totalQuoteDebtValue.add(totalBaseDebtValue);
    }

    function _hasPool(address baseToken) internal view returns (bool) {
        return Exchange(exchange).getPool(baseToken) != address(0);
    }

    function _isIncreasePosition(
        address trader,
        address baseToken,
        bool isBaseToQuote
    ) internal view returns (bool) {
        // increase position == old/new position are in the same direction
        int256 positionSize = getPositionSize(trader, baseToken);
        bool isOldPositionShort = positionSize < 0 ? true : false;
        return (positionSize == 0 || isOldPositionShort == isBaseToQuote);
    }

    /// @inheritdoc BaseRelayRecipient
    function _msgSender() internal view override(BaseRelayRecipient, OwnerPausable) returns (address payable) {
        return super._msgSender();
    }

    /// @inheritdoc BaseRelayRecipient
    function _msgData() internal view override(BaseRelayRecipient, OwnerPausable) returns (bytes memory) {
        return super._msgData();
    }

    function _requireHasBaseToken(address baseToken) internal view {
        // CH_BTNE: base token not exists
        require(_hasPool(baseToken), "CH_BTNE");
    }

    // there are three configurations for different insolvency risk tolerance: conservative, moderate, aggressive
    // we will start with the conservative one, then gradually change it to more aggressive ones
    // to increase capital efficiency.
    function _getFreeCollateral(address trader) private view returns (int256) {
        // conservative config: freeCollateral = max(min(collateral, accountValue) - imReq, 0)
        int256 totalCollateralValue = _getTotalCollateralValue(trader);
        int256 accountValue = totalCollateralValue.addS(getTotalUnrealizedPnl(trader), _settlementTokenDecimals);
        uint256 totalInitialMarginRequirement = _getTotalInitialMarginRequirement(trader);
        int256 freeCollateral =
            PerpMath.min(totalCollateralValue, accountValue).subS(
                totalInitialMarginRequirement.toInt256(),
                _settlementTokenDecimals
            );

        return freeCollateral;

        // TODO checklist before enabling more aggressive configs:
        // - protect the system against index price spread attack
        //   https://www.notion.so/perp/Index-price-spread-attack-2f203d45b34f4cc3ab80ac835247030f
        // - protect against index price anomaly (see the TODO for aggressive model below)

        // moderate config: freeCollateral = max(min(collateral, accountValue - imReq), 0)
        // return PerpMath.max(PerpMath.min(collateralValue, accountValue.subS(totalImReq, decimals)), 0).toUint256();

        // aggressive config: freeCollateral = max(accountValue - imReq, 0)
        // TODO note that aggressive model depends entirely on unrealizedPnl, which depends on the index price, for
        //  calculating freeCollateral. We should implement some sort of safety check before using this model;
        //  otherwise a trader could drain the entire vault if the index price deviates significantly.
        // return PerpMath.max(accountValue.subS(totalImReq, decimals), 0).toUint256()
    }

    function _requireEnoughFreeCollateral(address trader) internal view {
        // CH_NEAV: not enough account value
        require(_getFreeCollateral(trader) >= 0, "CH_NEAV");
    }

    function _checkSlippage(CheckSlippageParams memory params) internal pure {
        // skip when params.oppositeAmountBound is zero
        if (params.oppositeAmountBound == 0) {
            return;
        }

        // B2Q + exact input, want more output quote as possible, so we set a lower bound of output quote
        // B2Q + exact output, want less input base as possible, so we set a upper bound of input base
        // Q2B + exact input, want more output base as possible, so we set a lower bound of output base
        // Q2B + exact output, want less input quote as possible, so we set a upper bound of input quote
        if (params.isBaseToQuote) {
            if (params.isExactInput) {
                // too little received
                require(params.deltaAvailableQuote >= params.oppositeAmountBound, "CH_TLR");
            } else {
                // too much requested
                require(params.deltaAvailableBase <= params.oppositeAmountBound, "CH_TMR");
            }
        } else {
            if (params.isExactInput) {
                // too little received
                require(params.deltaAvailableBase >= params.oppositeAmountBound, "CH_TLR");
            } else {
                // too much requested
                require(params.deltaAvailableQuote <= params.oppositeAmountBound, "CH_TMR");
            }
        }
    }
}<|MERGE_RESOLUTION|>--- conflicted
+++ resolved
@@ -238,10 +238,6 @@
     // TODO should be immutable, check how to achieve this in oz upgradeable framework.
     uint8 internal _settlementTokenDecimals;
 
-<<<<<<< HEAD
-    // key: trader
-    mapping(address => Account) internal _accountMap;
-=======
     uint32 public twapInterval;
 
     // trader => owedRealizedPnl
@@ -250,7 +246,6 @@
     // trader => baseTokens
     // base token registry of each trader
     mapping(address => address[]) internal _baseTokensMap;
->>>>>>> 82975f01
 
     // first key: trader, second key: baseToken
     mapping(address => mapping(address => AccountMarket.Info)) internal _accountMarketMap;
@@ -287,15 +282,10 @@
         require(quoteTokenArg.isContract(), "CH_QANC");
         // CH_QDN18: QuoteToken decimals is not 18
         require(IERC20Metadata(quoteTokenArg).decimals() == 18, "CH_QDN18");
-<<<<<<< HEAD
-        // uniV3Factory is 0
-        require(uniV3FactoryArg != address(0), "CH_U10");
-        // config is 0
-        require(configArg != address(0), "CH_C10");
-=======
         // CH_UANC: UniV3Factory address is not contract
         require(uniV3FactoryArg.isContract(), "CH_UANC");
->>>>>>> 82975f01
+        // ClearingHouseConfig address is not contract
+        require(configArg.isContract(), "CH_CCNC");
 
         __ReentrancyGuard_init();
         __OwnerPausable_init();
@@ -604,14 +594,8 @@
             );
 
         // trader's pnl-- as liquidation penalty
-<<<<<<< HEAD
-        uint256 liquidationFee =
-            response.exchangedPositionNotional.abs().mulRatio(ClearingHouseConfig(config).liquidationPenaltyRatio());
-        _accountMap[trader].owedRealizedPnl = _accountMap[trader].owedRealizedPnl.sub(liquidationFee.toInt256());
-=======
-        uint256 liquidationFee = response.exchangedPositionNotional.abs().mulRatio(liquidationPenaltyRatio);
+        uint256 liquidationFee = response.exchangedPositionNotional.abs().mulRatio(ClearingHouseConfig(config).liquidationPenaltyRatio());
         _owedRealizedPnlMap[trader] = _owedRealizedPnlMap[trader].sub(liquidationFee.toInt256());
->>>>>>> 82975f01
 
         // increase liquidator's pnl liquidation reward
         address liquidator = _msgSender();
