--- conflicted
+++ resolved
@@ -2,11 +2,8 @@
 import { ethers } from "hardhat"
 import {
     ClearingHouse,
-<<<<<<< HEAD
     InsuranceFund,
-=======
     TestClearingHouse,
->>>>>>> ea83c43a
     TestERC20,
     TestUniswapV3Broker,
     UniswapV3Factory,
@@ -76,23 +73,12 @@
         const insuranceFund = (await insuranceFundFactory.deploy(vault.address)) as InsuranceFund
 
         // deploy clearingHouse
-<<<<<<< HEAD
-        const clearingHouseFactory = await ethers.getContractFactory("ClearingHouse")
-        const clearingHouse = (await clearingHouseFactory.deploy(
-            vault.address,
-            insuranceFund.address,
-            quoteToken.address,
-            uniV3Factory.address,
-            3600, // fundingPeriod = 1 hour
-            0,
-            0,
-        )) as ClearingHouse
-=======
         let clearingHouse: ClearingHouse | TestClearingHouse
         if (canMockTime) {
             const clearingHouseFactory = await ethers.getContractFactory("TestClearingHouse")
             clearingHouse = (await clearingHouseFactory.deploy(
                 vault.address,
+                insuranceFund.address,
                 quoteToken.address,
                 uniV3Factory.address,
                 0,
@@ -102,13 +88,13 @@
             const clearingHouseFactory = await ethers.getContractFactory("ClearingHouse")
             clearingHouse = (await clearingHouseFactory.deploy(
                 vault.address,
+                insuranceFund.address,
                 quoteToken.address,
                 uniV3Factory.address,
                 0,
                 0,
             )) as ClearingHouse
         }
->>>>>>> ea83c43a
 
         await quoteToken.addWhitelist(clearingHouse.address)
 
