--- conflicted
+++ resolved
@@ -26,12 +26,7 @@
 import { ISettlement } from "./interface/ISettlement.sol";
 import { IIndexPrice } from "./interface/IIndexPrice.sol";
 import { IVault } from "./interface/IVault.sol";
-<<<<<<< HEAD
 import { Exchange, ILiquidityAction } from "./Exchange.sol";
-import { TokenBalance } from "./lib/TokenBalance.sol";
-=======
-import { Exchange } from "./Exchange.sol";
->>>>>>> ec194a4e
 import { AccountMarket } from "./lib/AccountMarket.sol";
 
 contract ClearingHouse is
