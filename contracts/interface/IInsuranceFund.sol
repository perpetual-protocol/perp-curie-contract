--- conflicted
+++ resolved
@@ -20,20 +20,12 @@
     event SurplusBeneficiaryChanged(address surplusBeneficiary);
 
     /// @param surplus The amount of distribution
-<<<<<<< HEAD
-    /// @param insuranceFundWalletBalance The usdc balance of `insuranceFund` contract
-=======
     /// @param insuranceFundCapacity The capacity of `insuranceFund` contract
->>>>>>> 7e911a8f
     /// @param insuranceFundFreeCollateral The free collateral(usdc) of `insuranceFund` contract in vault
     /// @param threshold The threshold amount
     event FeeDistributed(
         uint256 surplus,
-<<<<<<< HEAD
-        uint256 insuranceFundWalletBalance,
-=======
         uint256 insuranceFundCapacity,
->>>>>>> 7e911a8f
         uint256 insuranceFundFreeCollateral,
         uint256 threshold
     );
@@ -58,13 +50,10 @@
     /// @return vault The address of `Vault`
     function getBorrower() external view returns (address vault);
 
-<<<<<<< HEAD
-=======
     /// @notice Get `InsuranceFund` capacity
     /// @return capacityX10_S The capacity value (accountValue + walletBalance) in settlement token's decimals
     function getInsuranceFundCapacity() external view returns (int256 capacityX10_S);
 
->>>>>>> 7e911a8f
     /// @notice Get insurance threshold
     /// @return threshold The threshold number
     function getThreshold() external view returns (uint256 threshold);
