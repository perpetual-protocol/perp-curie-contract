--- conflicted
+++ resolved
@@ -166,7 +166,6 @@
         uint160 sqrtPriceLimitX96; // price slippage protection
     }
 
-<<<<<<< HEAD
     struct InternalSwapParams {
         address trader;
         address baseToken;
@@ -174,7 +173,8 @@
         bool isExactInput;
         uint256 amount;
         uint160 sqrtPriceLimitX96; // price slippage protection
-=======
+    }
+
     struct SwapStep {
         uint160 initialSqrtPriceX96;
         int24 nextTick;
@@ -189,7 +189,6 @@
         int256 amountSpecifiedRemaining;
         uint256 feeGrowthGlobalX128;
         uint128 liquidity;
->>>>>>> 894fdcc7
     }
 
     struct OpenPositionParams {
@@ -301,14 +300,9 @@
         _burn(_msgSender(), token, amount);
     }
 
-<<<<<<< HEAD
-    function swap(SwapParams memory params) external nonReentrant() returns (UniswapV3Broker.SwapResponse memory) {
-        _requireTokenExistent(params.baseToken);
-=======
     function swap(SwapParams memory params) public nonReentrant() returns (UniswapV3Broker.SwapResponse memory) {
         address baseTokenAddr = params.baseToken;
         _requireTokenExistent(baseTokenAddr);
->>>>>>> 894fdcc7
 
         address trader = _msgSender();
         _registerBaseToken(trader, baseTokenAddr);
@@ -1162,7 +1156,7 @@
         // Revise after we have defined the user-facing functions.
         int256 settledFundingPayment = _settleFunding(params.trader, params.baseToken);
 
-        IUniswapV3Pool pool = IUniswapV3Pool(_poolMap[params.baseToken]);
+        address pool = _poolMap[params.baseToken];
         UniswapV3Broker.SwapResponse memory response =
             UniswapV3Broker.swap(
                 UniswapV3Broker.SwapParams(
@@ -1187,16 +1181,6 @@
             quoteTokenInfo.available = quoteTokenInfo.available.sub(response.quote);
             baseTokenInfo.available = baseTokenInfo.available.add(response.base);
         }
-
-        emit Swapped(
-            params.trader, // trader
-            params.baseToken, // baseToken
-            params.isBaseToQuote ? -response.base.toInt256() : response.base.toInt256(), // exchangedPositionSize
-            response.quote, // exchangedPositionNotional
-            response.fee, // fee
-            settledFundingPayment, // fundingPayment,
-            0 // TODO: badDebt
-        );
 
         return response;
     }
