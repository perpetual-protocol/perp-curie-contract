--- conflicted
+++ resolved
@@ -5,11 +5,7 @@
 import { AccountBalance, BaseToken, TestClearingHouse, TestERC20, UniswapV3Pool, Vault } from "../../typechain"
 import { initMarket } from "../helper/marketHelper"
 import { deposit } from "../helper/token"
-<<<<<<< HEAD
-import { mockIndexPrice } from "../shared/utilities"
-=======
-import { syncIndexToMarketPrice } from "../shared/utilities"
->>>>>>> c8e0211e
+import { mockIndexPrice, syncIndexToMarketPrice } from "../shared/utilities"
 import { ClearingHouseFixture, createClearingHouseFixture } from "./fixtures"
 
 describe("ClearingHouse openPosition in xyk pool", () => {
@@ -34,12 +30,8 @@
         vault = fixture.vault
         collateral = fixture.USDC
         baseToken = fixture.baseToken
-<<<<<<< HEAD
         mockedPriceFeedDispatcher = fixture.mockedPriceFeedDispatcher
-=======
-        mockedBaseAggregator = fixture.mockedBaseAggregator
         pool = fixture.pool
->>>>>>> c8e0211e
         collateralDecimals = await collateral.decimals()
 
         const initPrice = "10"
@@ -177,7 +169,7 @@
 
         describe("open another long", () => {
             beforeEach(async () => {
-                await syncIndexToMarketPrice(mockedBaseAggregator, pool)
+                await syncIndexToMarketPrice(mockedPriceFeedDispatcher, pool)
                 await clearingHouse.connect(taker).openPosition({
                     baseToken: baseToken.address,
                     isBaseToQuote: false,
