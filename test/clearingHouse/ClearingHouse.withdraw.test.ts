import { MockContract } from "@eth-optimism/smock"
import { expect } from "chai"
import { parseUnits } from "ethers/lib/utils"
<<<<<<< HEAD
import { ethers, waffle } from "hardhat"
import { ClearingHouse, TestERC20, UniswapV3Pool, Vault } from "../../typechain"
=======
import { waffle } from "hardhat"
import { ClearingHouse, TestERC20, UniswapV3Pool, Vault, VirtualToken } from "../../typechain"
>>>>>>> f20107bc
import { toWei } from "../helper/number"
import { deposit } from "../helper/token"
import { encodePriceSqrt } from "../shared/utilities"
import { BaseQuoteOrdering, createClearingHouseFixture } from "./fixtures"

describe("ClearingHouse withdraw", () => {
    const [admin, alice, bob, carol] = waffle.provider.getWallets()
    const loadFixture: ReturnType<typeof waffle.createFixtureLoader> = waffle.createFixtureLoader([admin])
    let clearingHouse: ClearingHouse
    let vault: Vault
    let collateral: TestERC20
    let baseToken: VirtualToken
    let quoteToken: VirtualToken
    let pool: UniswapV3Pool
    let mockedBaseAggregator: MockContract

    beforeEach(async () => {
        const _clearingHouseFixture = await loadFixture(createClearingHouseFixture(BaseQuoteOrdering.BASE_0_QUOTE_1))
        clearingHouse = _clearingHouseFixture.clearingHouse
        vault = _clearingHouseFixture.vault
        collateral = _clearingHouseFixture.USDC
        baseToken = _clearingHouseFixture.baseToken
        quoteToken = _clearingHouseFixture.quoteToken
        mockedBaseAggregator = _clearingHouseFixture.mockedBaseAggregator
        pool = _clearingHouseFixture.pool

        mockedBaseAggregator.smocked.latestRoundData.will.return.with(async () => {
            return [0, parseUnits("100", 6), 0, 0, 0]
        })

        await clearingHouse.addPool(baseToken.address, "10000")
    })

    describe("# withdraw", () => {
        beforeEach(async () => {
            await collateral.mint(alice.address, toWei(20000, await collateral.decimals()))
            await deposit(alice, vault, 20000, collateral)
            const collateralAmount = toWei(1000, await collateral.decimals())
            await collateral.mint(bob.address, collateralAmount)
            await deposit(bob, vault, 1000, collateral)

            // alice as maker add liq. first
            await pool.initialize(encodePriceSqrt("151.373306", "1"))
            await clearingHouse.connect(alice).mint(baseToken.address, toWei(500))
            await clearingHouse.connect(alice).mint(quoteToken.address, toWei(50000))
            await clearingHouse.connect(alice).addLiquidity({
                baseToken: baseToken.address,
                base: toWei(500),
                quote: toWei(50000),
                lowerTick: 50000,
                upperTick: 50400,
                minBase: 0,
                minQuote: 0,
                deadline: ethers.constants.MaxUint256,
            })
        })

        it("taker do nothing and then withdraw", async () => {
            const amount = toWei(1000, await collateral.decimals())
            expect(await vault.getFreeCollateral(bob.address)).to.eq(amount)

            await expect(vault.connect(bob).withdraw(collateral.address, amount))
                .to.emit(vault, "Withdrawn")
                .withArgs(collateral.address, bob.address, amount)
            expect(await collateral.balanceOf(bob.address)).to.eq(amount)
            expect(await vault.balanceOf(bob.address)).to.eq("0")
        })

        it("taker swap then withdraw and verify maker's free collateral ", async () => {
            await clearingHouse.connect(bob).mint(quoteToken.address, toWei(100))
            await clearingHouse.connect(bob).swap({
                // buy base
                baseToken: baseToken.address,
                isBaseToQuote: false,
                isExactInput: true,
                amount: toWei(100),
                sqrtPriceLimitX96: 0,
            })

            // free collateral = min(collateral, accountValue) - (totalBaseDebt + totalQuoteDebt) * imRatio
            // min(1000, 1000 - 0.998049666(fee)) - (0 + 100) * 10% = 989.001950334009680713
            expect(await vault.getFreeCollateral(bob.address)).to.eq("989001950334009680713")

            await expect(vault.connect(bob).withdraw(collateral.address, "989001950334009680713"))
                .to.emit(vault, "Withdrawn")
                .withArgs(collateral.address, bob.address, "989001950334009680713")
            expect(await collateral.balanceOf(bob.address)).to.eq("989001950334009680713")
            expect(await vault.balanceOf(bob.address)).to.eq("10998049665990319287")

            // verify maker's free collateral
            // collateral = 20,000, base debt = 500, quote debt = 50,000
            // position size = 0.6539993895
            // free collateral = min(20,000, 20,000.998) - (500 * 100 + 50,000) * 0.1 = 10,000
            expect(await vault.getFreeCollateral(alice.address)).to.eq(toWei(10000, await collateral.decimals()))
        })

        it("maker withdraw after adding liquidity", async () => {
            // free collateral = min(collateral, accountValue) - (totalBaseDebt + totalQuoteDebt) * imRatio
            // min(20000, 20000) - (500 * 100 + 50000, 0) * 10% = 10000
            const amount = toWei(10000, await collateral.decimals())
            expect(await vault.getFreeCollateral(alice.address)).to.eq(amount)

            await expect(vault.connect(alice).withdraw(collateral.address, amount))
                .to.emit(vault, "Withdrawn")
                .withArgs(collateral.address, alice.address, amount)
            expect(await collateral.balanceOf(alice.address)).to.eq(amount)
            expect(await vault.balanceOf(alice.address)).to.eq(amount)
        })

        it("force error, withdraw without deposit", async () => {
            await expect(
                vault.connect(carol).withdraw(collateral.address, toWei(1000, await collateral.decimals())),
            ).to.be.revertedWith("V_NEB")
        })

        it("force error, margin requirement is larger than accountValue", async () => {
            await clearingHouse.connect(bob).mint(quoteToken.address, toWei(10000))
            await clearingHouse.connect(bob).swap({
                // buy base
                baseToken: baseToken.address,
                isBaseToQuote: false,
                isExactInput: true,
                amount: toWei(10000),
                sqrtPriceLimitX96: 0,
            })

            // free collateral = min(collateral, accountValue) - (totalBaseDebt + totalQuoteDebt) * imRatio
            // min(1000, accountValue) < (0 + 10,000) * 10% = 1000
            // accountValue = 1000 + PnL, PnL is negative due to fee
            expect(await vault.getFreeCollateral(bob.address)).to.eq("0")
            await expect(
                vault.connect(bob).withdraw(collateral.address, toWei(1000, await collateral.decimals())),
            ).to.be.revertedWith("V_NEFC")
        })

        it("force error, margin requirement is larger than collateral", async () => {
            await clearingHouse.connect(bob).mint(baseToken.address, toWei(100))
            await clearingHouse.connect(bob).swap({
                // sell base
                baseToken: baseToken.address,
                isBaseToQuote: true,
                isExactInput: true,
                amount: toWei(100),
                sqrtPriceLimitX96: 0,
            })

            // carol open a short position to make price goes down.
            // So that Bob has profit
            const collateralAmount = toWei(1000, await collateral.decimals())
            await collateral.mint(carol.address, collateralAmount)
            await deposit(carol, vault, 1000, collateral)
            await clearingHouse.connect(carol).mint(baseToken.address, toWei(10))
            await clearingHouse.connect(carol).swap({
                // sell base
                baseToken: baseToken.address,
                isBaseToQuote: true,
                isExactInput: true,
                amount: toWei(1),
                sqrtPriceLimitX96: 0,
            })

            mockedBaseAggregator.smocked.latestRoundData.will.return.with(async () => {
                return [0, parseUnits("110", 6), 0, 0, 0]
            })

            // free collateral = min(collateral, accountValue) - (totalBaseDebt + totalQuoteDebt) * imRatio
            // min(1000, 1000 + profit) < (0 + 100 * 110) * 10% = 1100
            expect(await vault.getFreeCollateral(bob.address)).to.eq("0")
            await expect(
                vault.connect(bob).withdraw(collateral.address, toWei(1000, await collateral.decimals())),
            ).to.be.revertedWith("V_NEFC")
        })

        it("force error, withdrawal amount is more than collateral", async () => {
            await expect(
                vault.connect(carol).withdraw(collateral.address, toWei(5000, await collateral.decimals())),
            ).to.be.revertedWith("V_NEB")
        })
    })
})<|MERGE_RESOLUTION|>--- conflicted
+++ resolved
@@ -1,13 +1,8 @@
 import { MockContract } from "@eth-optimism/smock"
 import { expect } from "chai"
 import { parseUnits } from "ethers/lib/utils"
-<<<<<<< HEAD
 import { ethers, waffle } from "hardhat"
-import { ClearingHouse, TestERC20, UniswapV3Pool, Vault } from "../../typechain"
-=======
-import { waffle } from "hardhat"
 import { ClearingHouse, TestERC20, UniswapV3Pool, Vault, VirtualToken } from "../../typechain"
->>>>>>> f20107bc
 import { toWei } from "../helper/number"
 import { deposit } from "../helper/token"
 import { encodePriceSqrt } from "../shared/utilities"
