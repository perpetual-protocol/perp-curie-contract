// SPDX-License-Identifier: GPL-2.0-or-later
pragma solidity 0.7.6;

import { Context } from "@openzeppelin/contracts/utils/Context.sol";
import { ReentrancyGuard } from "@openzeppelin/contracts/utils/ReentrancyGuard.sol";
import { Math } from "@openzeppelin/contracts/math/Math.sol";
import { SafeMath } from "@openzeppelin/contracts/math/SafeMath.sol";
import { SignedSafeMath } from "@openzeppelin/contracts/math/SignedSafeMath.sol";
import { TransferHelper } from "@uniswap/lib/contracts/libraries/TransferHelper.sol";
import { BaseRelayRecipient } from "./gsn/BaseRelayRecipient.sol";
import { IERC20Metadata } from "./interface/IERC20Metadata.sol";
import { ISettlement } from "./interface/ISettlement.sol";
import { PerpSafeCast } from "./lib/PerpSafeCast.sol";
import { ClearingHouse } from "./ClearingHouse.sol";
import { SettlementTokenMath } from "./lib/SettlementTokenMath.sol";
import { PerpMath } from "./lib/PerpMath.sol";
import { IVault } from "./interface/IVault.sol";
import { OwnerPausable } from "./base/OwnerPausable.sol";

contract Vault is ReentrancyGuard, OwnerPausable, BaseRelayRecipient, IVault {
    using SafeMath for uint256;
    using PerpSafeCast for uint256;
    using PerpSafeCast for int256;
    using SignedSafeMath for int256;
    using SettlementTokenMath for uint256;
    using SettlementTokenMath for int256;
    using PerpMath for int256;

    event Deposited(address indexed collateralToken, address indexed trader, uint256 amount);
    event Withdrawn(address indexed collateralToken, address indexed trader, uint256 amount);
    event ClearingHouseUpdated(address clearingHouse);
    event TrustedForwarderUpdated(address trustedForwarder);

    // not used here, due to inherit from BaseRelayRecipient
    string public override versionRecipient;

    address public immutable settlementToken;
    address public clearingHouse;

    // cached the settlement token's decimal for gas optimization
    // owner must ensure the settlement token's decimal is not immutable
    uint8 public immutable override decimals;

    address[] internal _collateralTokens;

    // key: trader, token address
    mapping(address => mapping(address => int256)) internal _balance;

    // key: token
    // TODO: change bool to collateral factor
    mapping(address => bool) internal _collateralTokenMap;

    constructor(address settlementTokenArg) {
        // invalid settlementToken decimals
        require(IERC20Metadata(settlementTokenArg).decimals() <= 18, "V_ISTD");

        // update states
        decimals = IERC20Metadata(settlementTokenArg).decimals();
        settlementToken = settlementTokenArg;
        _addCollateralToken(settlementTokenArg);
    }

    //
    // OWNER SETTER
    //
    function setClearingHouse(address clearingHouseArg) external onlyOwner {
        // invalid ClearingHouse address
        require(clearingHouseArg != address(0), "V_ICHA");
        clearingHouse = clearingHouseArg;
        emit ClearingHouseUpdated(clearingHouseArg);
    }

    function setTrustedForwarder(address trustedForwarderArg) external onlyOwner {
        // invalid trusted forwarder address
        require(trustedForwarderArg != address(0), "V_ITFA");
        trustedForwarder = trustedForwarderArg;
        emit TrustedForwarderUpdated(trustedForwarderArg);
    }

    //
    // EXTERNAL
    //
    function deposit(address token, uint256 amount) external whenNotPaused nonReentrant {
        // collateralToken not found
        require(_collateralTokenMap[token], "V_CNF");

        address from = _msgSender();

        _increaseBalance(from, token, amount);

        // for deflationary token,
        // amount may not be equal to the received amount due to the charged (and burned) transaction fee
        uint256 balanceBefore = IERC20Metadata(token).balanceOf(from);
        TransferHelper.safeTransferFrom(token, from, address(this), amount);
        // deposit amount inconsistent
        require(balanceBefore.sub(IERC20Metadata(token).balanceOf(from)) == amount, "V_BAI");

        emit Deposited(token, from, amount);
    }

    function withdraw(address token, uint256 amount) external whenNotPaused nonReentrant {
        address to = _msgSender();

        // settle ClearingHouse's owedRealizedPnl to collateral
        int256 pnl = ClearingHouse(clearingHouse).settle(to);
        if (pnl > 0) {
            _increaseBalance(to, settlementToken, pnl.toUint256());
        } else if (pnl < 0) {
            _decreaseBalance(to, settlementToken, pnl.abs());
        }

        require(_getFreeCollateral(to) >= amount, "V_NEFC");
        _decreaseBalance(to, token, amount);
        TransferHelper.safeTransfer(token, to, amount);
        emit Withdrawn(token, to, amount);
    }

    // expensive call
    function balanceOf(address trader) public view override returns (int256) {
        int256 settlementTokenValue;
        for (uint256 i = 0; i < _collateralTokens.length; i++) {
            address token = _collateralTokens[i];
            if (settlementToken != token) {
                revert("TBD - token twap * trader's balance");
            }
            // is settlement token
            settlementTokenValue = settlementTokenValue.add(_getBalance(trader, token));
        }

        return settlementTokenValue;
    }

    function getFreeCollateral(address trader) external view returns (uint256) {
        return _getFreeCollateral(trader);
    }

    function _addCollateralToken(address token) internal {
        // collateral token existed
        require(!_collateralTokenMap[token], "V_CTE");
        _collateralTokenMap[token] = true;
        _collateralTokens.push(token);
    }

    function _increaseBalance(
        address trader,
        address token,
        uint256 amount
    ) internal {
        _balance[trader][token] = _getBalance(trader, token).add(amount.toInt256());
    }

    function _decreaseBalance(
        address trader,
        address token,
        uint256 amount
    ) internal {
        _balance[trader][token] = _getBalance(trader, token).sub(amount.toInt256());
    }

    function _liquidate(
        address trader,
        address collateralToken,
        uint256 amount
    ) internal {
        revert("TBD");
    }

    function _getBalance(address trader, address token) internal view returns (int256) {
        return _balance[trader][token];
    }

<<<<<<< HEAD
    // TODO reduce external calls
    // min(collateral, accountValue) - (totalBaseDebt + totalQuoteDebt) * imRatio
    function _getFreeCollateral(address trader) internal view returns (uint256) {
        return
            PerpMath
                .max(ClearingHouse(clearingHouse).getFreeCollateralWithBalance(trader, balanceOf(trader)), 0)
                .toUint256();
=======
    function _getTotalCollateralValue(address trader) internal view returns (int256) {
        int256 balance = balanceOf(trader);
        int256 owedRealizedPnl = ClearingHouse(clearingHouse).getOwedRealizedPnl(trader);
        return balance.addS(owedRealizedPnl, decimals);
    }

    // there are three configurations for different insolvency risk tolerance: conservative, moderate, aggressive
    // we will start with the conservative one, then gradually change it to more aggressive ones
    // to increase capital efficiency.
    function _getFreeCollateral(address trader) private view returns (uint256) {
        // conservative config: freeCollateral = max(min(collateral, accountValue) - imReq, 0)
        int256 totalCollateralValue = _getTotalCollateralValue(trader);
        int256 accountValue = ClearingHouse(clearingHouse).getAccountValue(trader);
        uint256 totalInitialMarginRequirement = ClearingHouse(clearingHouse).getTotalInitialMarginRequirement(trader);
        int256 freeCollateral =
            PerpMath.min(totalCollateralValue, accountValue).subS(totalInitialMarginRequirement.toInt256(), decimals);
        return PerpMath.max(freeCollateral, 0).toUint256();

        // moderate config: freeCollateral = max(min(collateral, accountValue - imReq), 0)
        // return PerpMath.max(PerpMath.min(collateralValue, accountValue.subS(totalImReq, decimals)), 0).toUint256();

        // aggressive config: freeCollateral = max(accountValue - imReq, 0)
        // TODO note that aggressive model depends entirely on unrealizedPnl, which depends on the index price, for
        //  calculating freeCollateral. We should implement some sort of safety check before using this model;
        //  otherwise a trader could drain the entire vault if the index price deviates significantly.
        // return PerpMath.max(accountValue.subS(totalImReq, decimals), 0).toUint256()
>>>>>>> feaf33fc
    }

    // @inheritdoc BaseRelayRecipient
    function _msgSender() internal view override(BaseRelayRecipient, Context) returns (address payable) {
        return super._msgSender();
    }

    // @inheritdoc BaseRelayRecipient
    function _msgData() internal view override(BaseRelayRecipient, Context) returns (bytes memory) {
        return super._msgData();
    }
}<|MERGE_RESOLUTION|>--- conflicted
+++ resolved
@@ -169,15 +169,6 @@
         return _balance[trader][token];
     }
 
-<<<<<<< HEAD
-    // TODO reduce external calls
-    // min(collateral, accountValue) - (totalBaseDebt + totalQuoteDebt) * imRatio
-    function _getFreeCollateral(address trader) internal view returns (uint256) {
-        return
-            PerpMath
-                .max(ClearingHouse(clearingHouse).getFreeCollateralWithBalance(trader, balanceOf(trader)), 0)
-                .toUint256();
-=======
     function _getTotalCollateralValue(address trader) internal view returns (int256) {
         int256 balance = balanceOf(trader);
         int256 owedRealizedPnl = ClearingHouse(clearingHouse).getOwedRealizedPnl(trader);
@@ -204,7 +195,6 @@
         //  calculating freeCollateral. We should implement some sort of safety check before using this model;
         //  otherwise a trader could drain the entire vault if the index price deviates significantly.
         // return PerpMath.max(accountValue.subS(totalImReq, decimals), 0).toUint256()
->>>>>>> feaf33fc
     }
 
     // @inheritdoc BaseRelayRecipient
