import { MockContract } from "@eth-optimism/smock"
import { expect } from "chai"
import { parseEther, parseUnits } from "ethers/lib/utils"
import { ethers, waffle } from "hardhat"
import {
    BaseToken,
    OrderBook,
    TestAccountBalance,
    TestClearingHouse,
    TestERC20,
    TestExchange,
    UniswapV3Pool,
    Vault,
} from "../../typechain"
import { addOrder, closePosition, q2bExactInput, q2bExactOutput } from "../helper/clearingHouseHelper"
import { initMarket } from "../helper/marketHelper"
import { deposit } from "../helper/token"
import { forwardBothTimestamps } from "../shared/time"
<<<<<<< HEAD
import { mockIndexPrice } from "../shared/utilities"
=======
import { encodePriceSqrt } from "../shared/utilities"
>>>>>>> c8e0211e
import { ClearingHouseFixture, createClearingHouseFixture } from "./fixtures"

describe("ClearingHouse closePosition", () => {
    const [admin, alice, bob, carol] = waffle.provider.getWallets()
    const loadFixture: ReturnType<typeof waffle.createFixtureLoader> = waffle.createFixtureLoader([admin])
    let fixture: ClearingHouseFixture
    let clearingHouse: TestClearingHouse
    let orderBook: OrderBook
    let accountBalance: TestAccountBalance
    let exchange: TestExchange
    let collateral: TestERC20
    let vault: Vault
    let baseToken: BaseToken
    let mockedPriceFeedDispatcher: MockContract
    let lowerTick = "50000" // 148.3760629231
    let upperTick = "50200" // 151.3733068587
    let pool: UniswapV3Pool

    beforeEach(async () => {
        fixture = await loadFixture(createClearingHouseFixture())
        clearingHouse = fixture.clearingHouse as TestClearingHouse
        exchange = fixture.exchange as TestExchange
        orderBook = fixture.orderBook
        accountBalance = fixture.accountBalance as TestAccountBalance
        vault = fixture.vault
        collateral = fixture.USDC
        baseToken = fixture.baseToken
<<<<<<< HEAD
        mockedPriceFeedDispatcher = fixture.mockedPriceFeedDispatcher
=======
        mockedBaseAggregator = fixture.mockedBaseAggregator
        pool = fixture.pool
>>>>>>> c8e0211e

        const collateralDecimals = await collateral.decimals()
        // mint
        collateral.mint(admin.address, parseUnits("10000", collateralDecimals))

        // prepare collateral for alice
        const amount = parseUnits("1000", await collateral.decimals())
        await collateral.transfer(alice.address, amount)
        await deposit(alice, vault, 1000, collateral)

        // prepare collateral for bob
        await collateral.transfer(bob.address, amount)
        await deposit(bob, vault, 1000, collateral)

        // prepare collateral for carol
        await collateral.transfer(carol.address, amount)
        await deposit(carol, vault, 1000, collateral)
    })

    // simulation results:
    // https://docs.google.com/spreadsheets/d/1H8Sn0YHwbnEjhhA03QOVfOFPPFZUX5Uasg14UY9Gszc/edit#gid=1867451918

    describe("one maker; initialized price = 151.373306858723226652", () => {
        beforeEach(async () => {
            let initPrice = "151.373306858723226652"
            await initMarket(fixture, initPrice, undefined, 0)
            await mockIndexPrice(mockedPriceFeedDispatcher, "151")

            // alice add liquidity
            const addLiquidityParams = {
                baseToken: baseToken.address,
                base: "0",
                quote: parseEther("0.122414646"),
                lowerTick, // 148.3760629
                upperTick, // 151.3733069
                minBase: 0,
                minQuote: 0,
                useTakerBalance: false,
                deadline: ethers.constants.MaxUint256,
            }
            await clearingHouse.connect(alice).addLiquidity(addLiquidityParams)
        })

        it("one taker swaps base to quote and then closes", async () => {
            // bob swap
            // base: 0.0004084104205
            // B2QFee: CH actually shorts 0.0004084104205 / 0.99 = 0.0004125357783 and get 0.06151334175725025 quote
            // bob gets 0.06151334175725025 * 0.99 = 0.06089820833967775
            await clearingHouse.connect(bob).openPosition({
                baseToken: baseToken.address,
                isBaseToQuote: true,
                isExactInput: true,
                oppositeAmountBound: 0,
                amount: parseEther("0.0004084104205"),
                sqrtPriceLimitX96: "0",
                deadline: ethers.constants.MaxUint256,
                referralCode: ethers.constants.HashZero,
            })

            // taker pays 0.06151334175725025 / 0.99 = 0.06213468864 quote to pay back 0.0004084104205 base
            // using original sqrtPriceX96 to avoid over price limit
            await clearingHouse.connect(bob).closePosition({
                baseToken: baseToken.address,
                sqrtPriceLimitX96: encodePriceSqrt("151.373306858723226652", "1"),
                oppositeAmountBound: 0,
                deadline: ethers.constants.MaxUint256,
                referralCode: ethers.constants.HashZero,
            })

            // bob has dust due to uniswapV3
            const bobDust = 153

            // assure that the position of the taker is closed completely, and so is maker's position
            expect(await accountBalance.getTotalPositionSize(bob.address, baseToken.address)).to.eq(0)
            expect(await accountBalance.getTotalPositionSize(alice.address, baseToken.address)).to.eq(0)

            // taker sells all quote, making netQuoteBalance == 0
            const [bobNetQuoteBalance, bobFee] = await accountBalance.getNetQuoteBalanceAndPendingFee(bob.address)
            expect(bobNetQuoteBalance.add(bobFee)).to.be.closeTo("0", bobDust)

            // maker gets 0.06151334175725025 * 0.01 + 0.06213468864 * 0.01 = 0.001236480304
            const pnlMaker = parseEther("0.001236480304009373")
            const [aliceNetQuoteBalance, aliceFee] = await accountBalance.getNetQuoteBalanceAndPendingFee(alice.address)
            expect(aliceNetQuoteBalance.add(aliceFee)).to.eq(pnlMaker)

            // assure pnls of maker & taker are the same (of different sign)
            // for taker, it's owedRealizedPnl, thus getting the first element [0] of the array
            const owedRealizedPnlTaker = (await accountBalance.getPnlAndPendingFee(bob.address))[0]
            // for maker, it's unrealizedPnl, thus getting the second element [1] of the array
            let owedOrUnrealizedPnlMaker = (await accountBalance.getPnlAndPendingFee(alice.address))[1]
            let feeMaker = (await accountBalance.getPnlAndPendingFee(alice.address))[2]
            expect(owedRealizedPnlTaker.abs()).to.be.closeTo(owedOrUnrealizedPnlMaker.add(feeMaker).abs(), bobDust)
            expect(owedOrUnrealizedPnlMaker.add(feeMaker)).to.eq(pnlMaker)

            await clearingHouse.connect(alice).removeLiquidity({
                baseToken: baseToken.address,
                lowerTick,
                upperTick,
                liquidity: (
                    await orderBook.getOpenOrder(alice.address, baseToken.address, lowerTick, upperTick)
                ).liquidity,
                minBase: 0,
                minQuote: 0,
                deadline: ethers.constants.MaxUint256,
            })

            // after removing liquidity, maker's unrealizedPnl becomes owedRealizedPnl, thus getting the first element [0] of the array
            owedOrUnrealizedPnlMaker = (await accountBalance.getPnlAndPendingFee(alice.address))[0]
            expect(owedOrUnrealizedPnlMaker).to.be.closeTo(pnlMaker, 1)
        })

        it("two takers open position and then close; one maker", async () => {
            const base = parseEther("0.0004084104205")

            // bob & carol swap for the same amount in total as the above case
            await clearingHouse.connect(bob).openPosition({
                baseToken: baseToken.address,
                isBaseToQuote: true,
                isExactInput: true,
                oppositeAmountBound: 0,
                amount: base.div(2),
                sqrtPriceLimitX96: "0",
                deadline: ethers.constants.MaxUint256,
                referralCode: ethers.constants.HashZero,
            })

            await clearingHouse.connect(carol).openPosition({
                baseToken: baseToken.address,
                isBaseToQuote: true,
                isExactInput: true,
                oppositeAmountBound: 0,
                amount: base.sub(base.div(2)),
                sqrtPriceLimitX96: "0",
                deadline: ethers.constants.MaxUint256,
                referralCode: ethers.constants.HashZero,
            })

            // bob closes position first
            await clearingHouse.connect(bob).closePosition({
                baseToken: baseToken.address,
                sqrtPriceLimitX96: 0,
                oppositeAmountBound: 0,
                deadline: ethers.constants.MaxUint256,
                referralCode: ethers.constants.HashZero,
            })

            // using original sqrtPriceX96 to avoid over price limit
            await clearingHouse.connect(carol).closePosition({
                baseToken: baseToken.address,
                sqrtPriceLimitX96: encodePriceSqrt("151.373306858723226652", "1"),
                oppositeAmountBound: 0,
                deadline: ethers.constants.MaxUint256,
                referralCode: ethers.constants.HashZero,
            })

            // carol has dust due to uniswapV3
            const carolDust = 153

            // assure that position of takers are closed completely, and so is maker's position
            expect(await accountBalance.getTotalPositionSize(bob.address, baseToken.address)).to.eq(0)
            expect(await accountBalance.getTotalPositionSize(carol.address, baseToken.address)).to.eq(0)
            expect(await accountBalance.getTotalPositionSize(alice.address, baseToken.address)).to.eq(0)

            // takers sell all quote, making netQuoteBalance == 0
            const [bobNetQuoteBalance] = await accountBalance.getNetQuoteBalanceAndPendingFee(bob.address)
            const [carolNetQuoteBalance] = await accountBalance.getNetQuoteBalanceAndPendingFee(carol.address)
            const [aliceNetQuoteBalance, aliceFee] = await accountBalance.getNetQuoteBalanceAndPendingFee(alice.address)

            expect(bobNetQuoteBalance).to.eq(0)
            expect(carolNetQuoteBalance).to.be.closeTo("0", carolDust)

            // maker gets 0.06151334175725025 * 0.01 + 0.06213468864 * 0.01 = 0.001236480304
            const pnlMaker = parseEther("0.001236480304009373")
            expect(aliceNetQuoteBalance.add(aliceFee)).to.eq(pnlMaker)

            // assure pnls of maker & takers are the same (of different sign)
            // for takers, it's owedRealizedPnl, thus getting the first element [0] of the array
            const owedRealizedPnlBob = (await accountBalance.getPnlAndPendingFee(bob.address))[0]
            const owedRealizedPnlCarol = (await accountBalance.getPnlAndPendingFee(carol.address))[0]
            // as bob opens and also closes first, his pnl should be better than carol
            expect(owedRealizedPnlBob).to.be.gte(owedRealizedPnlCarol)

            // for maker, it's unrealizedPnl, thus getting the second element [1] of the array
            let owedOrUnrealizedPnlMaker = (await accountBalance.getPnlAndPendingFee(alice.address))[1]
            let feeMaker = (await accountBalance.getPnlAndPendingFee(alice.address))[2]
            expect(owedRealizedPnlBob.add(owedRealizedPnlCarol).abs()).to.be.closeTo(
                owedOrUnrealizedPnlMaker.add(feeMaker).abs(),
                carolDust,
            )
            expect(owedOrUnrealizedPnlMaker.add(feeMaker)).to.eq(pnlMaker)

            await clearingHouse.connect(alice).removeLiquidity({
                baseToken: baseToken.address,
                lowerTick,
                upperTick,
                liquidity: (
                    await orderBook.getOpenOrder(alice.address, baseToken.address, lowerTick, upperTick)
                ).liquidity,
                minBase: 0,
                minQuote: 0,
                deadline: ethers.constants.MaxUint256,
            })

            // after removing liquidity, maker's unrealizedPnl becomes owedRealizedPnl, thus getting the first element [0] of the array
            owedOrUnrealizedPnlMaker = (await accountBalance.getPnlAndPendingFee(alice.address))[0]
            expect(owedOrUnrealizedPnlMaker).to.be.closeTo(pnlMaker, 1)
        })
    })

    // different range
    describe("two makers; initialized price = 148.3760629", () => {
        beforeEach(async () => {
            let initPrice = "148.3760629"
            await initMarket(fixture, initPrice, undefined, 0)
            await mockIndexPrice(mockedPriceFeedDispatcher, "148")
        })

        it("ranges of makers are the same; alice receives 3/4 of fee, while carol receives only 1/4", async () => {
            const base = 0.000816820841

            // add base liquidity
            // 0.000816820841 * 3 = 0.002450462523
            const addLiquidityParamsAlice = {
                baseToken: baseToken.address,
                base: parseEther((base * 3).toString()),
                quote: "0",
                lowerTick, // 148.3760629
                upperTick, // 151.3733069
                minBase: 0,
                minQuote: 0,
                useTakerBalance: false,
                deadline: ethers.constants.MaxUint256,
            }
            // transfer 0.002450462523 base to pool
            await clearingHouse.connect(alice).addLiquidity(addLiquidityParamsAlice)

            // add base liquidity
            const addLiquidityParamsCarol = {
                baseToken: baseToken.address,
                base: parseEther(base.toString()),
                quote: "0",
                lowerTick, // 148.3760629
                upperTick, // 151.3733069
                minBase: 0,
                minQuote: 0,
                useTakerBalance: false,
                deadline: ethers.constants.MaxUint256,
            }
            // transfer 0.000816820841 base to pool
            await clearingHouse.connect(carol).addLiquidity(addLiquidityParamsCarol)

            // bob swap
            // quote: 0.112414646 / 0.99 = 0.1135501475
            // to base: 0.0007558893279
            await clearingHouse.connect(bob).openPosition({
                baseToken: baseToken.address,
                isBaseToQuote: false,
                isExactInput: true,
                oppositeAmountBound: 0,
                amount: parseEther("0.1135501475"),
                sqrtPriceLimitX96: "0",
                deadline: ethers.constants.MaxUint256,
                referralCode: ethers.constants.HashZero,
            })

            // bob swap
            // base: 0.0007558893279
            // B2QFee: CH actually shorts 0.0007558893279 / 0.99 = 0.0007635245736 and get 0.112414646 quote
            // bob gets 0.112414646 * 0.99 = 0.1112904995
            await clearingHouse.connect(bob).closePosition({
                baseToken: baseToken.address,
                sqrtPriceLimitX96: 0,
                oppositeAmountBound: 0,
                deadline: ethers.constants.MaxUint256,
                referralCode: ethers.constants.HashZero,
            })

            // assure that the position of the taker is closed completely, and so is maker's position
            expect(await accountBalance.getTotalPositionSize(bob.address, baseToken.address)).to.eq(0)
            expect(await accountBalance.getTotalPositionSize(alice.address, baseToken.address)).to.eq(0)
            expect(await accountBalance.getTotalPositionSize(carol.address, baseToken.address)).to.eq(0)

            // taker sells all quote, making netQuoteBalance == 0
            const [bobNetQuoteBalance] = await accountBalance.getNetQuoteBalanceAndPendingFee(bob.address)
            expect(bobNetQuoteBalance).to.eq(0)

            // makers get 0.1135501475 * 0.01 + 0.112414646 * 0.01 = 0.002259647935
            const pnlMakers = parseEther("0.00225964793525004")
            const [aliceNetQuoteBalance, aliceFee] = await accountBalance.getNetQuoteBalanceAndPendingFee(alice.address)
            const [carolNetQuoteBalance, carolFee] = await accountBalance.getNetQuoteBalanceAndPendingFee(carol.address)

            expect(aliceNetQuoteBalance.add(aliceFee).add(carolNetQuoteBalance.add(carolFee))).to.eq(pnlMakers)

            // assure pnls of makers & taker are the same (of different sign)
            // for taker, it's owedRealizedPnl, thus getting the first element [0] of the array
            const owedRealizedPnlTaker = (await accountBalance.getPnlAndPendingFee(bob.address))[0]
            // for makers, it's unrealizedPnl, thus getting the second element [1] of the array
            let owedOrUnrealizedPnlAlice = (await accountBalance.getPnlAndPendingFee(alice.address))[1]
            let feeAlice = (await accountBalance.getPnlAndPendingFee(alice.address))[2]
            let owedOrUnrealizedPnlCarol = (await accountBalance.getPnlAndPendingFee(carol.address))[1]
            let feeCarol = (await accountBalance.getPnlAndPendingFee(carol.address))[2]
            expect(owedRealizedPnlTaker.abs()).to.be.closeTo(
                owedOrUnrealizedPnlAlice.add(feeAlice).add(owedOrUnrealizedPnlCarol.add(feeCarol)).abs(),
                10,
            )
            expect(owedOrUnrealizedPnlAlice.add(feeAlice).add(owedOrUnrealizedPnlCarol.add(feeCarol))).to.eq(pnlMakers)
            // alice receives about 3 times the fee of carol
            expect(feeAlice).to.be.closeTo(feeCarol.mul(3), 10)
        })

        describe("one maker closes position before the taker closes", () => {
            it("ranges of makers are the same", async () => {
                const base = 0.000816820841

                // add base liquidity
                // 0.000816820841 * 3 = 0.002450462523
                const addLiquidityParamsAlice = {
                    baseToken: baseToken.address,
                    base: parseEther((base * 3).toString()),
                    quote: "0",
                    lowerTick, // 148.3760629
                    upperTick, // 151.3733069
                    minBase: 0,
                    minQuote: 0,
                    useTakerBalance: false,
                    deadline: ethers.constants.MaxUint256,
                }
                // transfer 0.002450462523 base to pool
                await clearingHouse.connect(alice).addLiquidity(addLiquidityParamsAlice)

                // add base liquidity
                const addLiquidityParamsCarol = {
                    baseToken: baseToken.address,
                    base: parseEther(base.toString()),
                    quote: "0",
                    lowerTick, // 148.3760629
                    upperTick, // 151.3733069
                    minBase: 0,
                    minQuote: 0,
                    useTakerBalance: false,
                    deadline: ethers.constants.MaxUint256,
                }
                // transfer 0.000816820841 base to pool
                await clearingHouse.connect(carol).addLiquidity(addLiquidityParamsCarol)

                // bob swap
                // quote: 0.112414646 / 0.99 = 0.1135501475
                // to base: 0.0007558893279
                await clearingHouse.connect(bob).openPosition({
                    baseToken: baseToken.address,
                    isBaseToQuote: false,
                    isExactInput: true,
                    oppositeAmountBound: 0,
                    amount: parseEther("0.1135501475"),
                    sqrtPriceLimitX96: "0",
                    deadline: ethers.constants.MaxUint256,
                    referralCode: ethers.constants.HashZero,
                })

                await clearingHouse.connect(carol).removeLiquidity({
                    baseToken: baseToken.address,
                    lowerTick,
                    upperTick,
                    liquidity: (
                        await orderBook.getOpenOrder(carol.address, baseToken.address, lowerTick, upperTick)
                    ).liquidity,
                    minBase: 0,
                    minQuote: 0,
                    deadline: ethers.constants.MaxUint256,
                })

                // carol has 1/4 of the opposite position of bob = short 0.0007558893279 / 4 = 0.000188972332 base
                expect(
                    (await accountBalance.getTotalPositionSize(carol.address, baseToken.address)).abs(),
                ).to.be.closeTo(
                    (await accountBalance.getTotalPositionSize(bob.address, baseToken.address)).abs().div(4),
                    10,
                )

                // carol closes position
                // price before: 149.0615125299
                // x * y = l ^ 2 = 9
                // y / x = 149.0615125299
                // y ^ 2 = 1,341.5536127691
                // y = 36.62722502141
                // x = 0.24571886062
                // (0.24571886062 - 0.00018897233202709) * (36.62722502141 + y') = 9
                // y' = 0.02819018183
                // y' / 0.99 = 0.02847493114
                await clearingHouse.connect(carol).closePosition({
                    baseToken: baseToken.address,
                    sqrtPriceLimitX96: 0,
                    oppositeAmountBound: 0,
                    deadline: ethers.constants.MaxUint256,
                    referralCode: ethers.constants.HashZero,
                })
                // price after: 149.2910515224
                // Verification:
                // 3 * (1 / sqrt(149.0615125299) - 1 / sqrt(149.2910515224)) = 0.000188972332
                // 3 * (sqrt(149.2910515224) - sqrt(149.0615125299)) = 0.02819018155 (imprecision)

                expect(await accountBalance.getTotalPositionSize(carol.address, baseToken.address)).to.eq(0)
                // netQuoteBalance == 0 after closing position
                const [carolNetQuoteBalance] = await accountBalance.getNetQuoteBalanceAndPendingFee(carol.address)
                expect(carolNetQuoteBalance).to.eq(0)

                let owedRealizedPnlCarol = (await accountBalance.getPnlAndPendingFee(carol.address))[0]
                // tx fee: 0.1135501475 * 0.01 * 0.25 = 0.0002838753688
                // quote: 0.1135501475 * 0.99 * 0.25 = 0.02810366151
                // quote paid for base: 0.02847493114
                // sum: 0.0002838753688 + 0.02810366151 - 0.02847493114 = -0.0000873942612 (imprecision)
                expect(owedRealizedPnlCarol).to.eq(parseEther("-0.000087393988262259"))

                // bob swap
                // base: 0.000755889328
                // B2QFee: CH actually shorts 0.000755889328 / 0.99 = 0.0007635245738
                // then Uniswap charges 0.0007635245738 * 0.01 = 0.000007635245738 as fee
                // y = 36.62722502141 + 0.02819018183 = 36.6554152032
                // x = 0.24571886062 - 0.000188972332 = 0.2455298883
                // (0.2455298883 + 0.0007635245738 * 0.99) * (36.6554152032 - y') = 9
                // y' = 0.1125011678
                // bob gets 0.1125011678 * 0.99 = 0.1113761561
                await clearingHouse.connect(bob).closePosition({
                    baseToken: baseToken.address,
                    sqrtPriceLimitX96: 0,
                    oppositeAmountBound: 0,
                    deadline: ethers.constants.MaxUint256,
                    referralCode: ethers.constants.HashZero,
                })
                // price after: 148.3760629231
                // Verification:
                // 3 * (1 / sqrt(148.3760629231) - 1 / sqrt(149.2910515224)) = 0.0007558893281
                // 3 * (sqrt(149.2910515224) - sqrt(148.3760629231)) = 0.1125011661

                // assure that the position of the taker is closed completely, and so is maker's position
                expect(await accountBalance.getTotalPositionSize(bob.address, baseToken.address)).to.eq(0)
                expect(await accountBalance.getTotalPositionSize(alice.address, baseToken.address)).to.eq(0)

                // taker sells all quote, making netQuoteBalance == 0
                const [bobNetQuoteBalance] = await accountBalance.getNetQuoteBalanceAndPendingFee(bob.address)
                expect(bobNetQuoteBalance).to.eq(0)

                // for taker, it's owedRealizedPnl, thus getting the first element [0] of the array
                let owedRealizedPnlTaker = (await accountBalance.getPnlAndPendingFee(bob.address))[0]
                // 0.1113761561 (bob gets when closing) - 0.1135501475 (bob pays when opening) = -0.0021739914
                expect(owedRealizedPnlTaker).to.eq(parseEther("-0.00217399308735427"))

                // for the only maker, it's unrealizedPnl, thus getting the second element [1] of the array
                let [, , pendingFeeAlice] = await accountBalance.getPnlAndPendingFee(alice.address)

                // assure pnls of makers & takers are the same (of different sign)
                expect(owedRealizedPnlCarol.add(owedRealizedPnlTaker).add(pendingFeeAlice)).to.be.closeTo("0", 120)

                // alice get 0.1135501475 * 0.01 * 0.75 + (0.02847493114 + 0.1125011678) * 0.01 = 0.002261387096
                const pnlAlice = parseEther("0.002261387075616418")
                expect(pendingFeeAlice).to.eq(pnlAlice)
            })

            it("one maker close half liquidity and open position", async () => {
                const base = 0.000816820841

                // add base liquidity
                // 0.000816820841 * 3 = 0.002450462523
                const addLiquidityParamsAlice = {
                    baseToken: baseToken.address,
                    base: parseEther((base * 3).toString()),
                    quote: "0",
                    lowerTick, // 148.3760629
                    upperTick, // 151.3733069
                    minBase: 0,
                    minQuote: 0,
                    useTakerBalance: false,
                    deadline: ethers.constants.MaxUint256,
                }
                // transfer 0.002450462523 base to pool
                await clearingHouse.connect(alice).addLiquidity(addLiquidityParamsAlice)

                // add base liquidity
                const addLiquidityParamsCarol = {
                    baseToken: baseToken.address,
                    base: parseEther(base.toString()),
                    quote: "0",
                    lowerTick, // 148.3760629
                    upperTick, // 151.3733069
                    minBase: 0,
                    minQuote: 0,
                    useTakerBalance: false,
                    deadline: ethers.constants.MaxUint256,
                }
                // transfer 0.000816820841 base to pool
                await clearingHouse.connect(carol).addLiquidity(addLiquidityParamsCarol)

                // bob swap
                // quote: 0.112414646 / 0.99 = 0.1135501475
                // to base: 0.0007558893279
                await clearingHouse.connect(bob).openPosition({
                    baseToken: baseToken.address,
                    isBaseToQuote: false,
                    isExactInput: true,
                    oppositeAmountBound: 0,
                    amount: parseEther("0.1135501475"),
                    sqrtPriceLimitX96: "0",
                    deadline: ethers.constants.MaxUint256,
                    referralCode: ethers.constants.HashZero,
                })

                const carolLiquidity = (
                    await orderBook.getOpenOrder(carol.address, baseToken.address, lowerTick, upperTick)
                ).liquidity

                // carol has 25% liquidity of range
                // positionSize: -0.0007558893279 * 0.25 = -0.00018897233
                const carolPos = await accountBalance.getTotalPositionSize(carol.address, baseToken.address)
                expect(carolPos).to.be.eq(parseEther("-0.00018897233202709"))

                // carol get short position
                // carol's baseDebt: 0.000816820841
                // carol's quoteDebt: 0
                // carol's base in pool: 0.000816820841-0.00018897233 = 0.00062784851
                // carol's quote in pool: 0.112414646*0.25 = 0.0281036615
                // carol's deltaBaseDebt: 0.000816820841 / 2 = 0.00040841042
                // carol's deltaQuoteDebt: 0
                // deltaTakerBase: removedBase - deltaBaseDebt = (0.00062784851/2)- 0.00040841042 = -0.00009448616
                // deltaTakerQuote: removedQuote - deltaQuoteDebt = (0.0281036615/2)- 0 = 0.01405183075
                await expect(
                    clearingHouse.connect(carol).removeLiquidity({
                        baseToken: baseToken.address,
                        lowerTick,
                        upperTick,
                        liquidity: carolLiquidity.div(2),
                        minBase: 0,
                        minQuote: 0,
                        deadline: ethers.constants.MaxUint256,
                    }),
                )
                    .to.emit(clearingHouse, "PositionChanged")
                    .withArgs(
                        carol.address,
                        baseToken.address,
                        parseEther("-0.000094486166013545"), // exchangedPositionSize
                        parseEther("0.014051830753124999"), // exchangedPositionNotional
                        0, // fee
                        parseEther("0.014051830753124999"), // openNotional
                        "0", // realizedPnl
                        Object, // sqrtPriceAfterX96
                    )

                const carolTakerPos = await accountBalance.getTakerPositionSize(carol.address, baseToken.address)
                expect(carolTakerPos).to.be.eq(carolPos.div(2))
                expect(carolTakerPos).to.be.eq(parseEther("-0.000094486166013545"))

                // carol increases short position
                await clearingHouse.connect(carol).openPosition({
                    baseToken: baseToken.address,
                    isBaseToQuote: true,
                    isExactInput: true,
                    oppositeAmountBound: 0,
                    amount: parseEther("0.0001"), // avoid out of liquidity
                    sqrtPriceLimitX96: "0",
                    deadline: ethers.constants.MaxUint256,
                    referralCode: ethers.constants.HashZero,
                })
                const carolTakerPos2 = await accountBalance.getTakerPositionSize(carol.address, baseToken.address)
                expect(carolTakerPos2).to.be.eq(carolTakerPos.add(parseEther("-0.0001")))

                // carol long
                await clearingHouse.connect(carol).openPosition({
                    baseToken: baseToken.address,
                    isBaseToQuote: false,
                    isExactInput: false,
                    oppositeAmountBound: 0,
                    amount: parseEther("0.001"), // avoid out of liquidity
                    sqrtPriceLimitX96: "0",
                    deadline: ethers.constants.MaxUint256,
                    referralCode: ethers.constants.HashZero,
                })

                const carolTakerPos3 = await accountBalance.getTakerPositionSize(carol.address, baseToken.address)
                expect(carolTakerPos3).to.be.eq(carolTakerPos2.add(parseEther("0.001")))
            })
        })
    })

    describe("dust test for UniswapV3Broker.swap()", () => {
        // this test will fail if the _DUST constant in UniswapV3Broker is set to 1 (no dust allowed)
        it("a trader swaps base to quote and then closes; one maker", async () => {
            let initPrice = "151.3733069"
            await initMarket(fixture, initPrice, undefined, 0)
            await mockIndexPrice(mockedPriceFeedDispatcher, "151")

            // alice add liquidity
            const addLiquidityParams = {
                baseToken: baseToken.address,
                base: "0",
                quote: parseEther("0.122414646"),
                lowerTick, // 148.3760629
                upperTick, // 151.3733069
                minBase: 0,
                minQuote: 0,
                useTakerBalance: false,
                deadline: ethers.constants.MaxUint256,
            }
            await clearingHouse.connect(alice).addLiquidity(addLiquidityParams)

            // bob swap
            // base: 0.0004084104205
            // B2QFee: CH actually shorts 0.0004084104205 / 0.99 = 0.0004125357783 and get 0.06151334175725025 quote
            // bob gets 0.06151334175725025 * 0.99 = 0.06089820833967775
            await clearingHouse.connect(bob).openPosition({
                baseToken: baseToken.address,
                isBaseToQuote: true,
                isExactInput: true,
                oppositeAmountBound: 0,
                amount: parseEther("0.0004084104205"),
                sqrtPriceLimitX96: "0",
                deadline: ethers.constants.MaxUint256,
                referralCode: ethers.constants.HashZero,
            })

            await clearingHouse.connect(bob).openPosition({
                baseToken: baseToken.address,
                isBaseToQuote: false,
                isExactInput: false,
                oppositeAmountBound: 0,
                amount: parseEther("0.0004084104205"),
                sqrtPriceLimitX96: encodePriceSqrt(initPrice, 1),
                deadline: ethers.constants.MaxUint256,
                referralCode: ethers.constants.HashZero,
            })

            // assure that the position of the taker is closed completely, and so is maker's position
            expect(await accountBalance.getTotalPositionSize(bob.address, baseToken.address)).to.eq(0)
            expect(await accountBalance.getTotalPositionSize(alice.address, baseToken.address)).to.eq(0)
        })
    })

    describe("close position when user is maker and taker", async () => {
        let lowerTick: number, upperTick: number
        beforeEach(async () => {
            let initPrice = "151.3733069"
            const { maxTick, minTick } = await initMarket(fixture, initPrice, undefined, 0)
            await mockIndexPrice(mockedPriceFeedDispatcher, "151")

            lowerTick = minTick
            upperTick = maxTick
        })

        it("taker close position only effect taker position size", async () => {
            // alice add liquidity
            await addOrder(fixture, alice, 10, 1000, lowerTick, upperTick)

            // bob swap to let alice has maker impermanent position
            await q2bExactInput(fixture, bob, 10)

            // alice has maker position
            const totalPositionSize = await accountBalance.getTotalPositionSize(alice.address, baseToken.address)
            const takerPositionSize = await accountBalance.getTakerPositionSize(alice.address, baseToken.address)
            const makerPositionSize = totalPositionSize.sub(takerPositionSize)
            expect(makerPositionSize).to.be.lt(0)
            expect(takerPositionSize).to.be.eq(0)

            // alice has taker position, swap 10 quote to 0.06350274755 base
            await q2bExactInput(fixture, alice, 10)
            expect(await accountBalance.getTakerPositionSize(alice.address, baseToken.address)).to.be.deep.eq(
                "63502747547593254",
            )
            // total position unchanged
            expect(await accountBalance.getTotalPositionSize(alice.address, baseToken.address)).to.be.eq(
                totalPositionSize,
            )

            // alice close position
            await closePosition(fixture, alice)
            // taker position size is 0
            expect(await accountBalance.getTakerPositionSize(alice.address, baseToken.address)).to.be.eq(0)
            // total position(only maker) unchanged
            expect(await accountBalance.getTotalPositionSize(alice.address, baseToken.address)).to.be.eq(
                makerPositionSize,
            )
        })

        it("force error, alice has 0 taker position, close nothing", async () => {
            await addOrder(fixture, alice, 10, 1000, lowerTick, upperTick)

            // bob swap, alice has maker impermanent position
            await q2bExactInput(fixture, bob, 10)

            // alice has maker position and 0 taker position
            expect(await accountBalance.getTakerPositionSize(alice.address, baseToken.address)).to.be.eq(0)
            expect(await accountBalance.getTakerPositionSize(alice.address, baseToken.address)).to.be.eq(0)

            // alice close position
            await expect(closePosition(fixture, alice)).to.be.revertedWith("CH_PSZ")
        })

        it("can not partial close if over price limit", async () => {
            // alice add liquidity
            await addOrder(fixture, alice, 10, 1510, lowerTick, upperTick)

            // mock index price higher, so that taker can push more market price
            mockedBaseAggregator.smocked.latestRoundData.will.return.with(async () => {
                return [0, parseUnits("165", 6), 0, 0, 0]
            })

            // bob swap let alice has maker position
            // after bob swap, market price: 153.36, index price: 165, spread: -7.7%
            await q2bExactInput(fixture, bob, 10)

            // alice swap
            // after alice swap, market price: 170.095, index price: 165, spread: 3.37%
            await q2bExactOutput(fixture, alice, 0.5)

            expect(await accountBalance.getTakerPositionSize(alice.address, baseToken.address)).to.be.eq(
                parseEther("0.5"),
            )

            // alice partial close position, forward timestamp to bypass over price limit timestamp check
            await forwardBothTimestamps(clearingHouse, 3000)

            // set MaxTickCrossedWithinBlock so that trigger over price limit
            await exchange.setMaxTickCrossedWithinBlock(baseToken.address, 250)

            // after alice partial close, market price: 165.664, index price: 165, spread: 0.44% (nor over price band limit)
            await expect(closePosition(fixture, alice)).to.be.revertedWith("EX_OPLAS")
        })
    })
})<|MERGE_RESOLUTION|>--- conflicted
+++ resolved
@@ -16,11 +16,7 @@
 import { initMarket } from "../helper/marketHelper"
 import { deposit } from "../helper/token"
 import { forwardBothTimestamps } from "../shared/time"
-<<<<<<< HEAD
-import { mockIndexPrice } from "../shared/utilities"
-=======
-import { encodePriceSqrt } from "../shared/utilities"
->>>>>>> c8e0211e
+import { encodePriceSqrt, mockIndexPrice } from "../shared/utilities"
 import { ClearingHouseFixture, createClearingHouseFixture } from "./fixtures"
 
 describe("ClearingHouse closePosition", () => {
@@ -48,12 +44,7 @@
         vault = fixture.vault
         collateral = fixture.USDC
         baseToken = fixture.baseToken
-<<<<<<< HEAD
         mockedPriceFeedDispatcher = fixture.mockedPriceFeedDispatcher
-=======
-        mockedBaseAggregator = fixture.mockedBaseAggregator
-        pool = fixture.pool
->>>>>>> c8e0211e
 
         const collateralDecimals = await collateral.decimals()
         // mint
@@ -754,9 +745,7 @@
             await addOrder(fixture, alice, 10, 1510, lowerTick, upperTick)
 
             // mock index price higher, so that taker can push more market price
-            mockedBaseAggregator.smocked.latestRoundData.will.return.with(async () => {
-                return [0, parseUnits("165", 6), 0, 0, 0]
-            })
+            await mockIndexPrice(mockedPriceFeedDispatcher, "165")
 
             // bob swap let alice has maker position
             // after bob swap, market price: 153.36, index price: 165, spread: -7.7%
