--- conflicted
+++ resolved
@@ -2,13 +2,8 @@
 import { keccak256 } from "@ethersproject/solidity"
 import { expect } from "chai"
 import { BigNumber } from "ethers"
-<<<<<<< HEAD
 import { ethers, waffle } from "hardhat"
-import { ClearingHouse, TestERC20, UniswapV3Pool, Vault } from "../../typechain"
-=======
-import { waffle } from "hardhat"
 import { ClearingHouse, TestERC20, UniswapV3Pool, Vault, VirtualToken } from "../../typechain"
->>>>>>> f20107bc
 import { toWei } from "../helper/number"
 import { deposit } from "../helper/token"
 import { encodePriceSqrt } from "../shared/utilities"
